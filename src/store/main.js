// background.js
import { ipcMain } from 'electron'
import axios from 'axios';

import Vue from 'vue'
import Vuex from 'vuex'

import AddressBook from "store/modules/AddressBook";
import ApiStatus from "store/modules/ApiStatus";
import App from "store/modules/App";
import Balance from "store/modules/Balance";
import Blockchain from "store/modules/Blockchain";
import CoinSwap from "store/modules/CoinSwap";
import Elysium from "store/modules/Elysium";
import Masternode from "store/modules/Masternode";
import Settings from "store/modules/Settings";
import Transactions from "store/modules/Transactions";
<<<<<<< HEAD

import { createLogger } from 'lib/logger'
=======
import Window from "store/modules/Window";
import Utils from '../lib/coinswap-utils';
import { createLogger } from 'lib/logger';
>>>>>>> 078757c9

const logger = createLogger('firo:store:main')

Vue.use(Vuex)

const clients = []

const store = new Vuex.Store({
    modules: {
        AddressBook,
        ApiStatus,
        App,
        Balance,
        Blockchain,
        CoinSwap,
        Elysium,
        Masternode,
        Settings,
        Transactions
    }
})

store.subscribe((mutation, state) => {
    Object.keys(clients).forEach((id) => {
        clients[id].send('vuex-apply-mutation', mutation)
    })
})

ipcMain.on('vuex-connect', (event) => {
    const win = event.sender
    let winId = win.id
    logger.info('[background] vuex connected', winId)

    win.on('destroyed', () => {
        clients[winId] = null
        delete clients[winId]
    })

    clients[winId] = event.sender
    event.returnValue = store.state
})

ipcMain.on('vuex-mutation', (event, args) => {
    try {
        const {type, payload} = args
        store.commit(type, payload)
    } catch (error) {
        logger.warn('error during vuex-mutation')
        logger.error(error)
        logger.debug("%O", args)
        event.sender.send('vuex-error', error)
    }
})

ipcMain.on('vuex-action', (event, args) => {
    try {
        const {content, payload} = args
        logger.debug('vuex-action: %o\npayload: %o', content, payload)
        store.dispatch(...args)
    } catch (error) {
        logger.warn('error during vuex-action')
        logger.error(error)
        logger.debug("%O", args)
        event.sender.send('vuex-error', error)
    }
})

ipcMain.handle('stealth-pair', async (event, args) => {
    const url = `https://api.stealthex.io/api/v2/pairs/firo?api_key=c0092729-17aa-42f7-9e2e-6b9ff2387643`;
    const result = await axios.get(url)
    return result.data;
})

ipcMain.handle('stealth-min', async (event, from, to) => {
    const url = 'https://api.stealthex.io/api/v2/range/'+from+'/'+to+'?api_key=c0092729-17aa-42f7-9e2e-6b9ff2387643';
    const result = await axios.get(url)
    return result.data;
})

ipcMain.handle('stealth-rate', async (event, from, to, amount) => {
    const url = 'https://api.stealthex.io/api/v2/estimate/'+from+'/'+to+'?amount='+amount+'&api_key=c0092729-17aa-42f7-9e2e-6b9ff2387643';
    const result = await axios.get(url)
    return result.data;
})

ipcMain.handle('stealth-post', async (event, currency_from, currency_to, address_to, amount_from, refund_address) => {
    const url = 'https://api.stealthex.io/api/v2/exchange?api_key=c0092729-17aa-42f7-9e2e-6b9ff2387643'    
    const body = {
        "currency_from":currency_from,
        "currency_to":currency_to,
        "address_to":address_to,
        "amount_from":amount_from,
        "refund_address":refund_address,
    };
    
    const config = {
        method: 'post',
        url: url,
        headers: { 
        'Content-Type': 'application/json'
        },
        data : body
    };
    
    const [serverError, temp] = await Utils.to(
        axios(config)
    );
    
    if (serverError) {
        return {error: serverError.message};
    }

    if (temp.error){
        console.log(`${temp.error}: ${temp.reason}`);
        return {error: temp.reason};
    }
    
    const response = temp.data;
    return { error: null, response };
})

ipcMain.handle('stealth-status', async (event, orderId) => {
    const url = `https://api.stealthex.io/api/v2/exchange/${orderId}?api_key=c0092729-17aa-42f7-9e2e-6b9ff2387643`
    const [serverError, temp] = await Utils.to(
        axios.get(url)
    );
    
    if (serverError) {
        return {error: serverError.message};
    }

    if (temp.error){
        console.log(`${temp.error}: ${temp.reason}`);
        return {error: temp.reason};
    }
    
    const response = temp.data;
    return { error: null, response };
})

export default store<|MERGE_RESOLUTION|>--- conflicted
+++ resolved
@@ -15,14 +15,8 @@
 import Masternode from "store/modules/Masternode";
 import Settings from "store/modules/Settings";
 import Transactions from "store/modules/Transactions";
-<<<<<<< HEAD
-
+import Utils from '../lib/coinswap-utils';
 import { createLogger } from 'lib/logger'
-=======
-import Window from "store/modules/Window";
-import Utils from '../lib/coinswap-utils';
-import { createLogger } from 'lib/logger';
->>>>>>> 078757c9
 
 const logger = createLogger('firo:store:main')
 
@@ -109,7 +103,7 @@
 })
 
 ipcMain.handle('stealth-post', async (event, currency_from, currency_to, address_to, amount_from, refund_address) => {
-    const url = 'https://api.stealthex.io/api/v2/exchange?api_key=c0092729-17aa-42f7-9e2e-6b9ff2387643'    
+    const url = 'https://api.stealthex.io/api/v2/exchange?api_key=c0092729-17aa-42f7-9e2e-6b9ff2387643'
     const body = {
         "currency_from":currency_from,
         "currency_to":currency_to,
@@ -117,20 +111,20 @@
         "amount_from":amount_from,
         "refund_address":refund_address,
     };
-    
+
     const config = {
         method: 'post',
         url: url,
-        headers: { 
+        headers: {
         'Content-Type': 'application/json'
         },
         data : body
     };
-    
+
     const [serverError, temp] = await Utils.to(
         axios(config)
     );
-    
+
     if (serverError) {
         return {error: serverError.message};
     }
@@ -139,7 +133,7 @@
         console.log(`${temp.error}: ${temp.reason}`);
         return {error: temp.reason};
     }
-    
+
     const response = temp.data;
     return { error: null, response };
 })
@@ -149,7 +143,7 @@
     const [serverError, temp] = await Utils.to(
         axios.get(url)
     );
-    
+
     if (serverError) {
         return {error: serverError.message};
     }
@@ -158,7 +152,7 @@
         console.log(`${temp.error}: ${temp.reason}`);
         return {error: temp.reason};
     }
-    
+
     const response = temp.data;
     return { error: null, response };
 })
