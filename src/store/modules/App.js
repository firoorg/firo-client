--- conflicted
+++ resolved
@@ -22,12 +22,8 @@
     zcoinLink: '',
     initialRunSet: false,
     walletExist: true,
-<<<<<<< HEAD
-    mnemonicSetting: ''
-=======
     mnemonicSetting: '',
     openAddressBook: null
->>>>>>> f135495e
 }
 
 const mutations = {
@@ -45,13 +41,10 @@
         state.mnemonicSetting = mnemonic
     },
 
-<<<<<<< HEAD
-=======
     [types.OPEN_ADDRESS_BOOK] (state, open_) {
         state.openAddressBook = open_
     },
 
->>>>>>> f135495e
     setInitialRun (state, value) {
         state.isInitialRun = value;
     },
@@ -278,13 +271,10 @@
         commit(types.MNEMONIC_SETTING, mnemonic);
     },
 
-<<<<<<< HEAD
-=======
     async [types.OPEN_ADDRESS_BOOK] ({ commit, state }, open_) {
         commit(types.OPEN_ADDRESS_BOOK, open_);
     },
 
->>>>>>> f135495e
     // Change the blockchain location to newLocation, creating it if it does not exist. If we fail, we will through with
     // the reason.
     async changeBlockchainLocation ({}, newLocation) {
@@ -321,10 +311,7 @@
     },
 
     mnemonicSetting: (state) => state.mnemonicSetting,
-<<<<<<< HEAD
-=======
     openAddressBook: (state) => state.openAddressBook,
->>>>>>> f135495e
     walletExist: (state) => state.walletExist,
 
     initialRunSet: (state) => state.initialRunSet,
