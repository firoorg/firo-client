import * as fs from "fs";
import * as zmq from "zeromq";
import * as path from "path";
import Mutex from "await-mutex";
const {execFile} = require("child_process");

import * as constants from './constants';
import { createLogger } from '../lib/logger';
import * as net from "net";

const logger = createLogger('zcoin:daemon');

// FIXME: This is not thrown consistently. See documentation of individual calls for details.
class ZcoindErrorResponse extends Error {
    constructor(call, error) {
        super(`${call} call failed due to ${JSON.stringify(error)}`);
        this.name = 'ZcoindErrorResponse';
        this.message = error;
    }
}

// FIXME: This is not thrown consistently. See documentation of individual calls for details.
class UnexpectedZcoindResponse extends Error {
    constructor(call: string, response: any) {
        super(`unexpected response to ${call} ${JSON.stringify(response)}`);
        this.name = 'UnexpectedZcoindResponse';
    }
}

// FIXME: This is not thrown consistently. See documentation of individual calls for details.
class IncorrectPassphrase extends Error {
    constructor() {
        super('incorrect passphrase');
        this.name = 'IncorrectPassphrase';
    }
}

// This is thrown when connecting to zcoind takes too long. It probably indicates that zcoind is already running.
class ZcoindConnectionTimeout extends Error {
    constructor(seconds: number) {
        super(`unable to connect to zcoind within ${seconds}s`);
        this.name = 'ZcoindConnectionTimeout';
    }
}

// This is thrown when connecting to zcoind takes too long. It probably indicates that zcoind is already running.
class ZcoindAlreadyRunning extends Error {
    constructor() {
        super('zcoind is already running');
        this.name = 'ZcoindAlreadyRunning';
    }
}

interface ApiStatus {
    data: {
        version: number;
        protocolVersion: number;
        walletVersion: number;
        walletLock: boolean;
        dataDir: string;
        network: string;
        blocks: number;
        connections: number;
        devAuth: boolean;
        synced: boolean;
        pid: number;
        reindexing: boolean;
        modules: {
            [moduleName: string]: boolean;
        };
        Znode: {
            localCount: number;
            totalCount: number;
            enabledCount: number;
        };
        hasMnemonic: boolean;

    };
    meta: {
        status: number;
    };
    error: string | null;
}

type PaymentRequestState = 'active' | 'hidden' | 'deleted' | 'archived';

interface PaymentRequestData {
    address: string;
    createdAt: number;
    amount: number;
    label: string;
    message: string;
    state: PaymentRequestState;
}

// Read a certificate pair from path. Returns [pubKey, privKey]. Throws if path does not exist or is not a valid key
// file.
function readCert(path: string): [string, string] {
    const parsed = JSON.parse(fs.readFileSync(path).toString());

    if (
        parsed.type !== "keys" ||
        !parsed.data ||
        typeof parsed.data.public !== 'string' ||
        typeof parsed.data.private !== 'string'
    ) {
        throw "invalid certificate file: " + path;
    }

    return [parsed.data.public, parsed.data.private];
}

// We take care of starting the daemon, sending messages, and calling proper event handlers for subscription events.
export class Zcoind {
    private statusPublisherSocket: zmq.Socket;
    // (requester|publisher)Socket will be undefined prior to the invocation of gotStatus
    private requesterSocket: zmq.Socket | undefined;
    private publisherSocket: zmq.Socket | undefined;
    private hasReceivedApiStatus: boolean;
    // This will ensure only one request is sent at a time. It will also signal to connectAndReact when the connection
    // to the requester and publisher sockets are made.
    private requestMutex: Mutex;
    // This is the unlocking function for requestMutex which will be called after we are connected. This is required so
    // that send() will block prior to connecting to the proper socket.
    private _unlockAfterConnect: () => void | undefined;
    private eventHandlers: {[eventName: string]: (daemon: Zcoind, eventData: any) => Promise<void>};

    // The location of the zcoind binary.
    zcoindLocation: string;
    // The directory that zcoind will use to store its data. This must already exist.
    zcoindDataDir: string;

    // We will automatically register for all the eventNames in eventHandler, except for 'apiStatus', which is a special
    // key that will be called when an apiStatus event is receives.
    constructor(zcoindLocation: string, zcoindDataDir: string, eventHandlers: {[eventName: string]: (daemon: Zcoind, eventData: any) => Promise<void>}) {
        this.zcoindLocation = zcoindLocation;
        this.zcoindDataDir = zcoindDataDir;
        this.hasReceivedApiStatus = false;
        this.requestMutex = new Mutex();
        this.eventHandlers = eventHandlers;
    }

    // Start the daemon and register handlers.
    async start() {
        // This will be null for a first connect and set when we're reconnecting.
        if (!this._unlockAfterConnect) {
            this._unlockAfterConnect = await this.requestMutex.lock();
        }

        // There is potential for a race condition here, but it's hard to fix, only occurs on improper shutdown, and has
        // a fairly small  window anyway,
        if (await this.isZcoindListening()) {
            throw new ZcoindAlreadyRunning();
        }

        await this.launchDaemon();
        await this.connectAndReact();
    }

    /// Launch zcoind at zcoindLocation as a daemon with the specified datadir dataDir. Resolves when zcoind exits with
    /// status 0, or rejects it with the error given by execFile if something goes wrong.
    private async launchDaemon(): Promise<void> {
        return new Promise((resolve, reject) => {
            logger.info("Starting daemon...");
            execFile(this.zcoindLocation,
                ["-daemon", "-clientapi=1", "-datadir=" + this.zcoindDataDir],
                {timeout: 10_000},
                (error, stdout, stderr) => {
                    if (error) {
                        logger.error(`Error starting daemon (${error}): ${stderr}`);
                        reject(error);
                    } else {
                        logger.info("Successfully started daemon.");
                        resolve();
                    }
                }
            );
        }
       );
    }


    // Determine whether or not someone is listening on host constants.zcoindAddress.host, port
    // constants.zcoindAddress.statusPort.publisher.
    isZcoindListening(): Promise<boolean> {
        return new Promise(resolve => {
            let socket = new net.Socket();
            socket.setTimeout(5_000);
            socket.on("error", (e) => {
                socket.destroy();
                resolve(false);
            });
            socket.on("timeout", (e) => {
                socket.destroy();
                resolve(false);
            });
            socket.on("connect", () => {
                socket.destroy();
                resolve(true);
            });
            // Yes, the port is given first.
            socket.connect(constants.zcoindAddress.statusPort.publisher, constants.zcoindAddress.host);
        });
    }

    // Connect to the daemon and take action when it serves us appropriate events. Resolves when the daemon connection
    // is made successfully. We will continue to try reconnecting to the zcoind statusPort until a connection is made.
    private connectAndReact(): Promise<void> {
        return new Promise(async (resolve, reject) => {
            // We need to do this because ZMQ will just hang if the socket is unavailable.
            let attempts = 0;
            while (++attempts) {
                if (attempts >= 10) {
                    reject(new ZcoindConnectionTimeout(30));
                }

                logger.info(`Checking if zcoind is listening on ${constants.zcoindAddress.host}:${constants.zcoindAddress.statusPort.publisher} (attempt ${attempts})`);
                if (await this.isZcoindListening()) {
                    logger.info(`zcoind is listening (attempt: ${attempts})`);
                    break;
                } else {
                    logger.info(`zcoind is not listening (attempt ${attempts})`);
                }
                await new Promise(r => setTimeout(r, 3000));
            }

            logger.info("Connecting to zcoind...")
            this.statusPublisherSocket = zmq.socket('sub');
            // Set timeout for requester socket
            this.statusPublisherSocket.setsockopt(zmq.ZMQ_RCVTIMEO, 2000);
            this.statusPublisherSocket.setsockopt(zmq.ZMQ_SNDTIMEO, 2000);

            // requestMutex will be unlocked in initializeWithApiStatus after connection to the requester and publisher
            // sockets is complete.
            this.requestMutex.lock().then(release => {
                resolve();
                release();
            });

            this.statusPublisherSocket.on('message', (topic, msg) => {
                this.gotApiStatus(msg.toString());
            });

            this.statusPublisherSocket.connect(`tcp://${constants.zcoindAddress.host}:${constants.zcoindAddress.statusPort.publisher}`);
            this.statusPublisherSocket.subscribe('apiStatus');
        });
    }

    // This function is called when the API status is received. It initialises the (separate) sockets by which we'll
    // send and receive data from zcoind.
    private gotApiStatus(apiStatusMessage: string) {
        let apiStatus: ApiStatus;
        try {
            apiStatus = JSON.parse(apiStatusMessage);
        } catch (e) {
            logger.error("Failed to parse API status %O", apiStatusMessage);
            throw "Failed to parse API status";
        }

        if (apiStatus.error) {
            logger.error("Error retrieving API status: %O", apiStatus);
            throw "Error retrieving API status";
        }

        if (apiStatus.meta.status < 200 || apiStatus.meta.status >= 400) {
            logger.error("Received API status with bad status %d: %O", apiStatus.meta.status, apiStatus);
            throw "Bad API status";
        }

        if (!this.hasReceivedApiStatus) {
            this.initializeWithApiStatus(apiStatus);
            this.hasReceivedApiStatus = true;
        }

        if (this.eventHandlers['apiStatus']) {
            this.eventHandlers['apiStatus'](this, apiStatus);
        }
    }

    // This function contains the logic for connecting to proper sockets, registering for events, etc. that are required
    // before initialization.
    private initializeWithApiStatus(apiStatus: ApiStatus) {
        logger.info("Initializing with apiStatus: %O", apiStatus);

        this.requesterSocket = zmq.socket('req');
        this.publisherSocket = zmq.socket('sub');

        // Set timeout for requester socket
        this.requesterSocket.setsockopt(zmq.ZMQ_RCVTIMEO, 2000);
        this.requesterSocket.setsockopt(zmq.ZMQ_SNDTIMEO, 2000);

        let reqPort, pubPort;
        switch (apiStatus.data.network) {
            case 'regtest':
                reqPort = constants.zcoindAddress.regtestPort.request;
                pubPort = constants.zcoindAddress.regtestPort.publisher;
                break;

            case 'main':
                reqPort = constants.zcoindAddress.mainPort.request;
                pubPort = constants.zcoindAddress.mainPort.publisher;
                break;

            case 'test':
                reqPort = constants.zcoindAddress.testPort.request;
                pubPort = constants.zcoindAddress.testPort.publisher;
                break;

            default:
                logger.error("Connected to unknown network type %O", apiStatus.data.network);
                throw 'connected to unknown network type';
        }

        const [clientPubkey, clientPrivkey] = readCert(path.join(apiStatus.data.dataDir, "certificates", "client", "keys.json"));
        const serverPubkey = readCert(path.join(apiStatus.data.dataDir, "certificates", "server", "keys.json"))[0];

        // Setup encryption.
        for (const s of [this.requesterSocket, this.publisherSocket]) {
            s.curve_serverkey = serverPubkey;
            s.curve_publickey = clientPubkey;
            s.curve_secretkey = clientPrivkey;
        }

        logger.info("Connecting to zcoind controller ports...");

        // These calls give no indication of failure.
        this.requesterSocket.connect(`tcp://${constants.zcoindAddress.host}:${reqPort}`);
        this.publisherSocket.connect(`tcp://${constants.zcoindAddress.host}:${pubPort}`);

        // Subscribe to all events for which we've been given a handler.
        for (const topic of Object.keys(this.eventHandlers)) {
            // apiStatus is a special key that's not actually associated with an event of that name.
            if (topic === 'apiStatus') {
                continue;
            }

            logger.debug("Subscribing to %O events", topic);
            this.publisherSocket.subscribe(topic);
        }

        this.publisherSocket.on('message', (topicBuffer, messageBuffer) => {
            this.handleSubscriptionEvent(topicBuffer.toString(), messageBuffer.toString());
        });

        // We can send now, so release the initial lock on this.requestMutex().
        this._unlockAfterConnect();
    }

    // We're called when a subscription event from zcoind comes up. In turn, we call the relevant subscription handlers
    // that have been set in registerSubscriptionHandler and log appropriately.
    private handleSubscriptionEvent(topic: string, message: string) {
        let parsedMessage;
        try {
            parsedMessage = JSON.parse(message);
        } catch(e) {
            logger.error("zcoind sent us invalid JSON data on a subscription for %s: %O", topic, message);
            return;
        }

        logger.debug("zcoind sent us a subscription event for topic %s: %O", topic, parsedMessage);

        if (parsedMessage.meta.status !== 200) {
            logger.error("zcoind sent us an event for topic %s with a non-200 status: %O", topic, parsedMessage);
        }

        if (this.eventHandlers[topic]) {
            this.eventHandlers[topic](this, parsedMessage.data);
        } else {
            logger.warn("Received subscription event with topic '%s', but no handler exists.", topic);
        }
    }

    // Send a request to zcoind. Basically a given API call is identified by *both* the type and collection parameters.
    // auth is the wallet password, which is only required for certain calls. data is arbitrary data associated with the
    // call. We return a Promise containing the data object of the response we got from zcoind.
    //
    // The Promise will be reject()ed in the case that zcoind gives invalid JSON data, responds with an error, or
    // responds with no data object; or if we fail to send to zcoind. If zcoind gives invalid JSON data, or we fail to
    // send, we reject() with the exception object. If zcoind responds with an error or responds with no data object, we
    // return the entire response object we received from zcoind.
    //
    // If zcoind has been shutdown with the stopDaemon() method, this method will take no action and never resolve.
    async send(auth: string | null, type: string, collection: string, data: object): Promise<any> {
        logger.debug("Sending request to zcoind: type: %O, collection: %O, data: %O", type, collection, data);
        console.log('send object:', JSON.stringify(data));
        return await this.requesterSocketSend({
            auth: {
                passphrase: auth
            },
            type,
            collection,
            data
        });
    }

    // Send an object through the requester socket and process the response. Refer to the documentation of send() for
    // what we're actually doing. The reason this method is split off is that setPassphrase() and shutdown() are weird
    // and requires special cases to work.
    //
    // If dontReleaseRequestMutex is true, requestMutex's will not be released automatically, and the release() function
    // will be set to this._unlockAfterConnect(). This is show that messages to zcoind cannot be sent after shutdown or
    // during restart.
    private async requesterSocketSend(message: any, dontReleaseRequestMutex: boolean = false): Promise<any> {
        if (!this._unlockAfterConnect) {
            throw "Attempted to send before zcoind is started.";
        }

        logger.debug("Trying to acquire requestMutex");
        // We can't have multiple requests pending simultaneously because there is no guarantee that replies come back
        // in order, and also no tag information allowing us to associate a given request to a reply.
        let release = await this.requestMutex.lock();
        logger.debug("Acquired requestMutex");

        // If dontReleaseRequestMutex is true, we will make release a non-op and set it to this._unlockAfterConnect so
        // it can be released by another method at a later time.
        if (dontReleaseRequestMutex) {
            this._unlockAfterConnect = release;
            release = async () => null;
        }

        return new Promise(async (resolve, reject) => {
            try {
                logger.debug("message raw:%O", message);
                logger.debug("message:%O", JSON.stringify(message));
                this.requesterSocket.send(JSON.stringify(message));
            } catch (e) {
                try {
                    await this.sendError(e);
                } finally {
                    release();
                    reject(e);
                }
                return;
            }

            this.requesterSocket.once('message', (messageBuffer) => {
                const messageString = messageBuffer.toString();

                let message;
                try {
                    message = JSON.parse(messageString);
                } catch (e) {
                    logger.error("zcoind sent us invalid JSON: %O", messageString);
                    release();
                    reject(e);
                    return;
                }

                logger.debug("received reply from zcoind: %O", message);

                if (typeof message === 'object' &&
                    !message.error &&
                    message.meta &&
                    message.meta.status === 200 &&
                    message.data
                ) {
                    resolve(message.data);
                } else {
                    logger.error("zcoind replied with an error: %O", message);
                    reject(message);
                }

                release();
            });
        });
    }

    // Close the sockets.
    private closeSockets() {
        this.statusPublisherSocket.close();
        this.publisherSocket.close();
        this.requesterSocket.close();
    }

    // Stop the daemon.
    async stopDaemon() {
        await this.requesterSocketSend({
            auth: {
                passphrase: null
            },
            type: 'initial',
            collection: 'stop',
            data: null
        }, true);

        while (true) {
            logger.info("Waiting for zcoind to close its ports.");
            if (!await this.isZcoindListening()) {
                break;
            }

            await new Promise(r => setTimeout(r, 1000));
        }

        this.closeSockets();
        this.hasReceivedApiStatus = false;
    }

    // Restart the daemon.
    async restartDaemon() {
        await this.stopDaemon();
        await this.start();
    }

    // This is called when an error sending to zcoind has occurred. It should be synchrnonous, as further messages may
    // be sent once it is completed.
    async sendError(error: any) {
        logger.error("Error sending data to zcoind: %O", error);
    }

    // Actions

    // See stopDaemon() for another available action.

    // See restartDaemon() for another available action.

    // Invoke a legacy RPC command. result is whatever the JSON result of the command is, and errored is a boolean that
    // indicates whether or not an error has occurred.
    //
    // Note: legacyRpc commands sometimes require auth, but they take it as a special legacyRpc command
    //       (walletpassphrase) which is called prior to invoking the protected command.
    async legacyRpc(commandline: string): Promise<{result: object, errored: boolean}> {
        // Yes, it is correct to infer that zcoind can parse the argument list but cannot parse the command name.
        const i = commandline.indexOf(' ');
        const method = (i !== -1) ? commandline.slice(0, i) : commandline;
        const args = (i !== -1) ? commandline.slice(i+1) : '';

        return await this.send(null, 'create', 'rpc', {
            method,
            args
        });
    }

    // Returns a list of all available legacy RPC commands.
    async legacyRpcCommands(): Promise<string[]> {
        // I don't exactly understand why TypeScript infers the incorrect types for stuff here, given that this.send()
        // returns a Promise of any, but ...
        const r = await this.send(null, 'initial', 'rpc', {});
        const categories = Object.values(r.categories);
        const helpEntries = <string[]>categories.reduce((a: string[], x: string[]) => a.concat(x), []);
        const commands = helpEntries.map(x => x.split(' ')[0]);

        return commands;
    }

    // Create a new payment request (to be stored on the daemon-side).
    // Note: zcoind doesn't send out a subscription event when a new payment request is created, so the caller is
    // responsible for any updating of state that might be required.
    async createPaymentRequest(amount: number | undefined, label: string, message: string, address:string): Promise<PaymentRequestData> {
        return await this.send(null, 'create', 'paymentRequest', {
            amount,
            label,
            address,
            message
        });
    }


    async verifyMnemonicValidity(mnemonic: string): Promise<string> {
        return await this.send(null, 'create', 'verifyMnemonicValidity', {mnemonic: mnemonic});
    }

    // Update an existing payment request.
    // Note: zcoind doesn't send out a subscription event when a payment request is updated, so the caller is
    // responsible for any updating of state that might be required.
    async updatePaymentRequest(address: string, amount: number | undefined, label: string, message: string, state: PaymentRequestState): Promise<PaymentRequestData> {
        return await this.send(null, 'update', 'paymentRequest', {
            id: address,
            amount,
            label,
            message,
            state
        });
    }

    // Publicly send amount satoshi XZC to recipient. resolve()s with txid, or reject()s if we have insufficient funds
    // or the call fails for some other reason.
    async publicSend(auth: string, label: string, recipient: string, amount: number, feePerKb: number, subtractFeeFromAmount: boolean, selected: string): Promise<string> {
        const data: {txid: string} = await this.send(auth, 'create', 'sendZcoin', {
            addresses: {
                [recipient]: {
                    label,
                    amount
                }
            },
            feePerKb,
            subtractFeeFromAmount,
            coinControl: {
                selected
            }
        });

        return data.txid;
    }

    async lockCoins(auth: string, lockedCoins: string, unlockedCoins: string): Promise<string> {
        const data = await this.send(auth, 'create', 'lockCoins', {
            lockedCoins: lockedCoins,
            unlockedCoins: unlockedCoins
        });

        return data;
    }

    // Publicly send amount satoshi XZC to recipient, subtracting the fee from the amount.
    //
    // resolve()s with txid, or reject()s if we have insufficient funds or the call fails for some other reason.
    async privateSend(auth: string, label: string, recipient: string, amount: number, subtractFeeFromAmount: boolean, selected: string): Promise<string> {
        const data = await this.send(auth, 'create', 'sendPrivate', {
            outputs: [
                {
                    address: recipient,
                    amount
                }
            ],
            label,
            subtractFeeFromAmount,
            coinControl: {
                selected
            }
        });
        console.log('privateSend data:', data);
        return data;
    }

    async unlockWallet(auth: string): Promise<string> {
        const data = await this.send(auth, 'create', 'unlockWallet', {});
        console.log('unlocking wallet');
        return data;
    }

    async importMnemonics(auth: string, mnemonics: string, passProtective: string): Promise<string> {
        const data = await this.send(auth, 'create', 'importMnemonics', {
            mnemonic: mnemonics,
            protective: passProtective
        });
        console.log('importing mnemonics to wallet');
        return data;
    }

    async showMnemonics(auth: string): Promise<string> {
        const data = await this.send(auth, 'create', 'showMnemonics', {});
        console.log('showing mnemonics to wallet');
        return data;
    }

    async writeShowMnemonicWarning(auth: string, dontShowMnemonicWarning: boolean) : Promise<string> {
        const data = await this.send(auth, 'create', 'writeShowMnemonicWarning', {dontShowMnemonicWarning});
        return data;
    }

    async readWalletMnemonicWarningState(auth: string) : Promise<string> {
        return await this.send(auth, 'create', 'readWalletMnemonicWarningState', {});
    }
<<<<<<< HEAD
=======
    
    async readAddressBook() : Promise<string> {
        return await this.send('', 'create', 'readAddressBook', {});
    }

    async editAddressBook(address_: string, label_: string, purpose_: string, action_: string, updatedaddress_:string, updatedlabel_: string) : Promise<boolean> {
        return await this.send('', 'create', 'editAddressBook', {
            address: address_,
            label: label_,
            purpose: purpose_,
            action: action_,
            updatedaddress: updatedaddress_,
            updatedlabel: updatedlabel_
        });
    }
>>>>>>> f135495e

    // Mint Zerocoins in the given denominations. zerocoinDenomination must be one of '0.05', '0.1', '0.5', '1', '10',
    // '25', or '100'; values are how many to mint of each type. (e.g. passing mints: {'100': 2} will mint 200
    // Zerocoin). We resolve() with the generated txid, or reject() with an error if something went wrong.
    async mintZerocoin(auth: string, mints: {[zerocoinDenomination: string]: number}): Promise<string> {
        return await this.send(auth, 'create', 'mint', {
            denominations: mints
        });
    }

    // Calculate a transaction fee for a public transaction.
    // feePerKb is the satoshi fee per kilobyte for the generated transaction.
    //
    // We resolve() with the calculated fee in satoshi.
    // We reject() the promise if the zcoind call fails or received data is invalid.
    async calcPublicTxFee(feePerKb: number, address: string, amount: number, subtractFeeFromAmount: boolean): Promise<number> {
        let data = await this.send(null, 'get', 'txFee', {
            addresses: {
                [address]: amount
            },
            feePerKb,
            subtractFeeFromAmount
        });

        if (typeof data.fee === 'number') {
            return data.fee;
        } else {
            logger.error("got invalid calcTxFee response: %O", data);
            throw "got invalid calcTxFee response";
        }
    }

    // Calculate a transaction fee for a private transaction.
    // feePerKb is the satoshi fee per kilobyte for the generated transaction.
    //
    // We resolve() with the calculated fee in satoshi.
    // We reject() the promise if the zcoind call fails or received data is invalid.
    async calcPrivateTxFee(label: string, recipient: string, amount: number, subtractFeeFromAmount: boolean): Promise<number> {
        let data = await this.send(null, 'none', 'privateTxFee', {
            outputs: [
                {
                    address: recipient,
                    amount
                }
            ],
            label,
            subtractFeeFromAmount
        });

        if (typeof data.fee === 'number') {
            return data.fee;
        } else {
            logger.error("got invalid calcTxFee response: %O", data);
            throw "got invalid calcTxFee response";
        }
    }

    // Backup wallet.dat into backupDirectory. We will reject() the problem if the backup fails for some reason;
    // otherwise we return void.
    async backup(backupDirectory: string): Promise<void> {
        await this.send(null, 'create', 'backup', {directory: backupDirectory});
    }

    // Rebroadcast a transaction. If the rebroadcast fails, we reject() the promise with the cause.
    async rebroadcast(txid: string): Promise<void> {
        const r = await this.send(null, 'create', 'rebroadcast', {
            txHash: txid
        });

        // The call failed.
        if (!r.result) {
            throw r.error;
        }
    }

    // Start a Znode by alias. If the call fails, we reject() with the cause.
    async startZnode(auth: string, znodeAlias: string): Promise<void> {
        const r = await this.send(auth, 'update', 'znodeControl', {
            method: 'start-alias',
            alias: znodeAlias
        });

        if (!r.overall || r.overall.total !== 1 || !r.detail || !r.detail.status
            || (!r.detail.status.success && !r.detail.status.info)) {
            throw new UnexpectedZcoindResponse('update/znodeControl', r);
        }

        // If the call failed, r.detail[0].info will be the error message; otherwise, it will be blank.
        if (!r.detail.status.success) {
            throw new ZcoindErrorResponse('update/znodeControl', r.detail.status.info);
        }
    }

    // Change zcoind settings. If the call fails (e.g. invalid setting names), it will be reject()ed. Note that zcoind
    // emits no event when settings are changed; the caller of this function should update any required state
    // accordingly.
    async updateSettings(settings: {[key: string]: string}) {
        await this.send(null, 'update', 'setting', settings);
    }

    // Retrieve the value of all settings.
    async getSettings(): Promise<{[key: string]: {data: string, changed: boolean, restartRequired: boolean}}> {
        return await this.send(null, 'initial', 'setting', null);
    }

    // Set a new passphrase. We throw IncorrectPassphrase if the passphrase is incorrect, and do not return on success.
    async setPassphrase(oldPassphrase: string, newPassphrase: string): Promise<void> {
        let r;

        try {
            r = await this.requesterSocketSend({
                auth: {
                    passphrase: oldPassphrase,
                    newPassphrase
                },
                type: 'update',
                collection: 'setPassphrase',
                data: {}
            });
        } catch (e) {
            if (e.error && e.error.code === -14) {
                throw new IncorrectPassphrase();
            }

            throw e;
        }

        if (!r) {
            throw 'setPassphrase call failed';
        }
    }
}<|MERGE_RESOLUTION|>--- conflicted
+++ resolved
@@ -652,8 +652,6 @@
     async readWalletMnemonicWarningState(auth: string) : Promise<string> {
         return await this.send(auth, 'create', 'readWalletMnemonicWarningState', {});
     }
-<<<<<<< HEAD
-=======
     
     async readAddressBook() : Promise<string> {
         return await this.send('', 'create', 'readAddressBook', {});
@@ -669,7 +667,6 @@
             updatedlabel: updatedlabel_
         });
     }
->>>>>>> f135495e
 
     // Mint Zerocoins in the given denominations. zerocoinDenomination must be one of '0.05', '0.1', '0.5', '1', '10',
     // '25', or '100'; values are how many to mint of each type. (e.g. passing mints: {'100': 2} will mint 200
