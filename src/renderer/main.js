import Vue from 'vue'
import VTooltip from 'v-tooltip'
import VueTimeago from 'vue-timeago'
import VeeValidate from 'vee-validate'
import Scrollable from '@/directives/scrollable'
import Focus from '@/directives/focus'

import upperFirst from 'lodash/upperFirst'
import camelCase from 'lodash/camelCase'

import {existsSync} from 'fs';

import i18n from '#/lib/i18n'

const electron = require('electron');
const remote = electron.remote;
const app = electron.remote.app;

import BindScopedSlotsPlugin from '@/plugins/BindScopedSlotsPlugin'
import Logger from '@/plugins/Logger'

import App from './App'
import router from './router'
import store from '../store/renderer'

import zcoind from '../daemon/init'

import {convertToCoin} from "#/lib/convert";

import { createLogger } from '#/lib/logger';
const logger = createLogger('zcoin:renderer:main.js');

logger.info("Entering renderer/main.js...");

let ourWindow = remote.getCurrentWindow();

const customValidationRules = [
    'isZcoinAddress',
    'notExceedingBalance'
]

customValidationRules.forEach((rule) => {
    require('./utils/validationRules/' + rule)
})

Vue.use(VTooltip, {
    defaultBoundariesElement: 'default-tooltip-boundary'
})

Vue.use(VueTimeago, {
    name: 'Timeago', // Component name, `Timeago` by default
    locale: i18n.getLocale({ app, store }), // Default locale
    locales: {
        // 'zh-CN': require('date-fns/locale/zh_cn'),
        'en': require('date-fns/locale/en')
    }
})
Vue.use(VeeValidate, {
    errorBagName: 'validationErrors',
    fieldsBagName: 'validationFields',
    inject: false
})
Vue.directive('scrollable', Scrollable)
Vue.directive('focus', Focus)
Vue.use(BindScopedSlotsPlugin)
Vue.use(Logger)

Vue.use(require('vue-electron'))
Vue.config.productionTip = false

// automatically registering BaseComponents as Component (stripping of Base)
const requireComponent = require.context('./components', true, /Base[A-Z]\w+\.(vue|js)$/)
requireComponent.keys().forEach(fileName => {
    // Get component config
    const componentConfig = requireComponent(fileName)

    // Get PascalCase name of component
    const componentName = upperFirst(
        camelCase(
            // Strip the path, "Base" and extension from the filename
            fileName.substr(fileName.lastIndexOf('/')).replace(/^(.*)\.\w+$/, '$1')
        )
    )

    // Register component globally
    Vue.component(
        componentName,
        // Look for the component options on `.default`, which will
        // exist if the component was exported with `export default`,
        // otherwise fall back to module's root.
        componentConfig.default || componentConfig
    )
})

// Allow global access to the store and router.
window.$store = store;
window.$router = router;

// Show the waiting screen with reason, or, if reason may be undefined, close it.
//
// Note that the app starts off with the reason "Loading..." in order to not show the main window for a short time
// before starting the daemon.
window.$setWaitingReason = (reason) => {
    if (reason) {
        logger.info("Waiting: " + reason);
    }

    $store.commit('App/setWaitingReason', reason);
}

// Quit the application, shutting down $daemon if it exists. If message is set, log it and show it to the user before
// continuing. We never resolve.
window.$quitApp = async (message=undefined) => {
    if (message) {
        logger.error(message);
        alert(message);
    }

    // $daemon will not be set if we are setting up.
    if (window.$daemon) {
        $setWaitingReason("Shutting down zcoind...");
        try {
            await $daemon.stopDaemon();
        } catch(e) {
            logger.error(`Error stopping daemon: ${e}`);
        }
    } else {
        logger.warn("$daemon is not set; not trying to stop daemon");
    }

    logger.info("Exiting app...");
    app.exit();

    // Execution may momentarily resume, so wait forever to avoid giving control back to the caller awaiting us.
    await new Promise(r=>undefined);
}

// This event is fired from the main/index.js. It will prevent the default event, so we are responsible for closing the
// process now.
ourWindow.webContents.on('shutdown-requested', async () => {
    if ($store.getters['App/waitingReason']) {
        logger.warn("Ignoring shutdown attempt in a critical period.");
        return;
    }

    await $quitApp();
});

// Removing old listeners on navigation is ecessary to prevent warnings when we quit while hot reloading is enabled.
ourWindow.webContents.once("will-navigate", () => {
    ourWindow.webContents.removeAllListeners('shutdown-requested');
});

<<<<<<< HEAD
=======
// Record our current location in the app so we can go back to it when a restart is required.
router.afterEach((to) => {
    logger.info(`Setting current route to ${to.path}`);
    // Route objects can't be put into the $store directly, so we have to extract just the relevant properties.
    $store.commit('App/setCurrentRoute', {
        path: to.path,
        params: to.params,
        query: to.query,
        hash: to.hash
    });
});

>>>>>>> 932392f0
// Handle zcoin:// links on Windows.
app.on('second-instance', (event, commandLine, workingDirectory) => {
    // Someone tried to run a second instance, we should focus our window.
    if (ourWindow.isMinimized()) {
        ourWindow.restore();
    }
    ourWindow.focus();

    // Emulate the link-opening behaviour of OSX.
    if (process.platform === "win32") {
        const url = commandLine.slice(1).join(" ");

        if (url) {
            app.emit('open-url', event, url);
        }
    }
});

// Actually handle deeplinks. open-url is emitted by our own code on Windows.
logger.info("Registering protocol handler for zcoin links...");
app.on('open-url', (event, url) => {
    if (!store.getters['App/isInitialized'] || store.getters['App/waitingReason']) {
        logger.error(`We're waiting on zcoind or not yet initialized. Ignoring deeplink ${url}...`);
        return;
    }

    logger.info(`Opening deeplink: ${url}`);

    const m = (pattern) => (url.match(pattern) || [])[1];

    const address = m(/^zcoin:\/\/(\w+)/);
    const amount = m(/[\?&]amount=([0-9]+)/);
    const label = m(/[\?&]message=([^&]+)/);

    router.push({
        path: '/send/private',
        query: {
            address: address,
            amount: amount && convertToCoin(amount),
            label: decodeURI(label || '')
        }
    });
});

function startVue() {
    // Start the GUI.
    new Vue({
        components: {App},
        router,
        store,
        i18n: i18n.getModule({app, store}),
        template: '<App/>'
    }).$mount('#app');
}

// Start the daemon, showing progress to the user and resolving when the daemon is fully started. App/isInitialized is
// set to true if the daemon is started successfully and the wallet is locked.
window.$startDaemon = () => new Promise(resolve => {
    // Checking for zcoindHasStarted allows us to work properly with hot reloading.

<<<<<<< HEAD
    setWaitingReason("Starting up zcoind...");
=======
    $setWaitingReason("Starting up zcoind...");
>>>>>>> 932392f0
    zcoind(store, store.getters['App/zcoinClientNetwork'], store.getters['App/zcoindLocation'],
        store.getters['App/blockchainLocation'] || null, undefined,
        store.getters['App/zcoindHasStarted'] && process.env.NODE_ENV === "development")
        .then(async z => {
            // Make $daemon globally accessible.
            window.$daemon = z;

            $daemon.awaitShutdown().catch(() => {
                $quitApp("zcoind has shutdown unexpectedly. See zcoind's debug.log for details.");
            });

            $setWaitingReason("Waiting for zcoind to start the API...");
            await $daemon.awaitApiResponse();

            if (await $daemon.isReindexing()) {
                $setWaitingReason("Waiting for zcoind to reindex. This may take an extremely long time...");
                await $daemon.awaitBlockchainLoaded();
            } else if (await $daemon.isRescanning()) {
                $setWaitingReason("Waiting for zcoind to rescan the block index. This may take a long time...");
                await $daemon.awaitBlockchainLoaded();
            }

            $setWaitingReason("Waiting for the API to indicate it's ready to receive commands...");
            await $daemon.awaitApiIsReady();

            $setWaitingReason("Connecting to zcoind...")
            await $daemon.awaitHasConnected();

            if (await $daemon.isWalletLocked()) {
                // Start up the daemon.

                $setWaitingReason("Loading our state from zcoind...");
                try {
                    // Make sure our state is updated before proceeding.
                    await $daemon.awaitInitializersCompleted();
                } catch (e) {
                    await $quitApp(`An error occurred in our initializers: ${e}`);
                }

                logger.info("zcoind has started.");
                $setWaitingReason(undefined);
                store.commit('App/setZcoindHasStarted', true);
                store.commit('App/setIsInitialized', true);
                resolve();
            } else {
                // Direct the user to the lock wallet screen. The lock wallet screen will call resolve() when it has
                // successfully started zcoind.

                router.push({
                    path: '/setup/lock-wallet',
                    query: {
                        isExistingWallet: true,
                        onStart: resolve
                    }
                }).then(() => {
                    $setWaitingReason(undefined);
                })
            }
<<<<<<< HEAD

            logger.info("zcoind has started.");
            setWaitingReason(undefined);
            store.commit('App/setZcoindHasStarted', true);
            resolve();
=======
>>>>>>> 932392f0
        })
        .catch(async e => {
            await $quitApp(`An error occured starting zcoind: ${e}`);
        });
});

// currentRoute will only be set if we're being reloaded.
const currentRoute = store.getters['App/currentRoute'];

if (!currentRoute) {
    if (process.env.ZCOIN_CLIENT_REPL === 'true') {
        // Allow shutting down.
        $setWaitingReason(undefined);

        window.Zcoind = require('../daemon/zcoind').Zcoind;

        ourWindow.webContents.openDevTools();
    } else if (store.getters['App/isInitialized'] &&
               existsSync(store.getters['App/walletLocation']) &&
               process.env.REINITIALIZE_ZCOIN_CLIENT !== 'true') {
        startVue();
        ourWindow.show();
        $startDaemon().then(() => {
            router.push("/main");
        });
    } else {
        logger.info("App is not yet initialized. Let's get 'er ready!");

        $setWaitingReason(undefined);
        startVue();
        router.push("/setup/welcome").then(() => {
            ourWindow.show();
        });
    }
} else {
    // This branch is taken when we're reloaded.

    $setWaitingReason(undefined);

    startVue();
    ourWindow.show();

    // fixme: Sometimes, push() is necessary, and other times, it fails and is not. I don't really understand what is
    //        going on, but since this is only for development I haven't bothered with figuring out what's happening.
    const pushCurrentRoute = () => {
        if (router.currentRoute.path !== router.currentRoute.path) {
            router.push(currentRoute);
        }
    }

    if (!currentRoute.path.startsWith("/setup/")) {
        $startDaemon().then(() => {
            logger.info(`Navigating to route before reload: ${currentRoute.path}`);
            pushCurrentRoute();
        });
    } else {
        logger.info(`Navigating to route before reload: ${currentRoute.path}`);
        pushCurrentRoute();
    }
}<|MERGE_RESOLUTION|>--- conflicted
+++ resolved
@@ -151,8 +151,6 @@
     ourWindow.webContents.removeAllListeners('shutdown-requested');
 });
 
-<<<<<<< HEAD
-=======
 // Record our current location in the app so we can go back to it when a restart is required.
 router.afterEach((to) => {
     logger.info(`Setting current route to ${to.path}`);
@@ -165,7 +163,6 @@
     });
 });
 
->>>>>>> 932392f0
 // Handle zcoin:// links on Windows.
 app.on('second-instance', (event, commandLine, workingDirectory) => {
     // Someone tried to run a second instance, we should focus our window.
@@ -226,11 +223,7 @@
 window.$startDaemon = () => new Promise(resolve => {
     // Checking for zcoindHasStarted allows us to work properly with hot reloading.
 
-<<<<<<< HEAD
-    setWaitingReason("Starting up zcoind...");
-=======
     $setWaitingReason("Starting up zcoind...");
->>>>>>> 932392f0
     zcoind(store, store.getters['App/zcoinClientNetwork'], store.getters['App/zcoindLocation'],
         store.getters['App/blockchainLocation'] || null, undefined,
         store.getters['App/zcoindHasStarted'] && process.env.NODE_ENV === "development")
@@ -289,14 +282,6 @@
                     $setWaitingReason(undefined);
                 })
             }
-<<<<<<< HEAD
-
-            logger.info("zcoind has started.");
-            setWaitingReason(undefined);
-            store.commit('App/setZcoindHasStarted', true);
-            resolve();
-=======
->>>>>>> 932392f0
         })
         .catch(async e => {
             await $quitApp(`An error occured starting zcoind: ${e}`);
