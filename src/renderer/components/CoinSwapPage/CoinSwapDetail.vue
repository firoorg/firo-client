--- conflicted
+++ resolved
@@ -2,80 +2,33 @@
     <section class="coin-swap-detail detail">
         <div class="inner">
             <div class="top">
-                <div class="field pseudo-input-frame">
-                    <label>Exchange</label>
-                    <vue-select
-                        class="select"
-                        label="chain"
-                        v-model="selectedChain"
-                        :options="remoteChains"
-                        :placeholder="'Select exchange'"
-                        @change="chainSelect"
-                    >
-                        <template v-slot:option="option">
-                            <div class="coin-option">
-                                <div class="coin-name">{{ option.chain }}</div>
-                            </div>
-                        </template>
-
-                        <template v-slot:selected-option="option">
-                            <div class="coin-option" v-if="option">
-                                <div class="coin-name">{{ option.chain }}</div>
-                            </div>
-                        </template>
-                    </vue-select>
+                <div class="from-to-select">
+                    <div class="checkbox-field">
+                        <input type="radio" v-model="isSwapFrom" :value="true" />
+                        <label>Swap from FIRO</label>
+                    </div>
+
+                    <div class="checkbox-field">
+                        <input type="radio" v-model="isSwapFrom" :value="false">
+                        <label>Swap to FIRO</label>
+                    </div>
                 </div>
-                <div class="field checkbox-field">
-                    <input type="radio" v-model="isSwapFrom" :value="true" />
-                    <label>Swap from FIRO</label>
-                </div>
-
-                <div class="field checkbox-field">
-                    <input type="radio" v-model="isSwapFrom" :value="false">
-                    <label>Swap to FIRO</label>
-                </div>
-
-<<<<<<< HEAD
+
+                <Dropdown
+                    label-text="Exchange Provider"
+                    :disabled="formDisabled"
+                    :options="remoteChains"
+                    v-model="chainName"
+                />
+
                 <Dropdown
                     :label-text="isSwapFrom ? 'Receive' : 'Send'"
-                    :disabled="formDisabled || isSwitchainUnavailable || doesSwitchainNotSupportFiro || !isMarketInfoLoaded"
-                    :loading="!isSwitchainUnavailable && !doesSwitchainNotSupportFiro && !isMarketInfoLoaded"
-                    :empty-text="(isSwitchainUnavailable && 'Switchain is unavailable') || (!isMarketInfoLoaded && 'Loading coins...') || (doesSwitchainNotSupportFiro && 'Firo swaps are unavailable') || 'Select coin'"
+                    :disabled="formDisabled || isProviderUnavailable || doesProviderNotSupportFiro || !isMarketInfoLoaded"
+                    :loading="!isProviderUnavailable && !doesProviderNotSupportFiro && !isMarketInfoLoaded"
+                    :empty-text="(isProviderUnavailable && 'Provider is unavailable') || (doesProviderNotSupportFiro && 'Firo swaps are unavailable') || (!isMarketInfoLoaded && 'Loading coins...')  || 'Select coin'"
                     :options="remoteCoins"
                     v-model="selectedCoin"
                 />
-=======
-                <div class="field pseudo-input-frame">
-                    <label>{{ isSwapFrom ? 'Receive' : 'Send' }}</label>
-                    <!-- The use of option.coin below is a function of vue-select, wherein option[label] is set to the
-                         selected value rather than option itself. -->
-                    <vue-select
-                        class="select"
-                        label="coin"
-                        v-model="selectedCoin"
-                        :loading="!isSwitchainUnavailable && !doesSwitchainNotSupportFiro && !isMarketInfoLoaded"
-                        :disabled="isSwitchainUnavailable || doesSwitchainNotSupportFiro || !isMarketInfoLoaded"
-                        :options="remoteCoins"
-                        :placeholder="(isSwitchainUnavailable && 'The chain is unavailable') || (!isMarketInfoLoaded && 'Loading coins...') || (doesSwitchainNotSupportFiro && 'Firo swaps are unavailable') || 'Select coin'"
-                    >
-                        <template v-slot:option="option">
-                            <div class="coin-option">
-                                <CoinIcon :coin="option.coin.toUpperCase()" :width="20" :height="20" />
-                                <div class="coin-short-name">{{ option.coin }}</div>
-                                <div class="coin-name">{{ CoinNames[option.coin.toUpperCase()] }}</div>
-                            </div>
-                        </template>
-
-                        <template v-slot:selected-option="option">
-                            <div class="coin-option" v-if="option">
-                                <CoinIcon :coin="option.coin.toUpperCase()" :width="20" :height="20" />
-                                <div class="coin-short-name">{{ option.coin }}</div>
-                                <div class="coin-name">{{ CoinNames[option.coin.toUpperCase()] }}</div>
-                            </div>
-                        </template>
-                    </vue-select>
-                </div>
->>>>>>> 078757c9
 
                 <InputFrame label="Amount" :unit="isSwapFrom ? 'FIRO' : selectedCoin">
                     <input
@@ -120,7 +73,7 @@
                         </div>
                     </div>
 
-                    <div v-if="isSwapFrom && !isBigWallet" class="total-field">
+                    <div v-if="isSwapFrom" class="total-field">
                         <label>Firo Transaction fee:</label>
 
                         <div class="value">
@@ -153,17 +106,12 @@
             </div>
 
             <div class="bottom">
-                <div v-if="firoTransactionFeeError" class="error">
-                    {{ firoTransactionFeeError }}
-                </div>
-
                 <CoinSwapFlowFromFiro
                     v-if="isSwapFrom"
                     :disabled="formDisabled || !canBeginSwapFromFiro"
                     :is-private="isPrivate"
                     :chain-name="chainName"
                     :remote-currency="selectedCoin"
-                    :is-big-wallet="isBigWallet"
                     :firo-transaction-fee="firoTransactionFee"
                     :tx-fee-per-kb="smartFeePerKb"
                     :remote-transaction-fee="remoteTransactionFee"
@@ -193,11 +141,11 @@
                 />
 
                 <div class="footer">
-                    <PrivatePublicBalance v-model="isPrivate" :disabled="!isSwapFrom || !this.isBlockchainSynced" />
+                    <PrivatePublicBalance v-model="isPrivate" asset="FIRO" :disabled="false && !isSwapFrom || !isBlockchainSynced" />
                 </div>
             </div>
         </div>
-    </section>    
+    </section>
 </template>
 
 <script>
@@ -210,15 +158,10 @@
 import CoinSwapFlowFromFiro from 'renderer/components/CoinSwapPage/CoinSwapFlowFromFiro';
 import CoinSwapFlowToFiro from "renderer/components/CoinSwapPage/CoinSwapFlowToFiro";
 import { convertToSatoshi, convertToCoin } from 'lib/convert';
-<<<<<<< HEAD
-import APIWorker from 'lib/switchain-api';
-=======
-import { VueSelect } from 'vue-select';
 import ChangeAPIWorker from 'lib/changenow-api';
 import StealthAPIWorker from 'lib/stealth-api';
 import SwapzoneAPIWorker from 'lib/swapzone-api';
 import ExolixAPIWorker from 'lib/exolix-api';
->>>>>>> 078757c9
 import LoadingBounce from 'renderer/components/Icons/LoadingBounce';
 import CircularTimer from 'renderer/components/Icons/CircularTimer';
 import SwitchainIcon from 'renderer/components/Icons/SwitchainIcon';
@@ -229,12 +172,14 @@
 import Dropdown from "renderer/components/shared/Dropdown";
 
 import FIROIcon from "renderer/assets/CoinIcons/FIRO.svg.data";
+import BCHIcon from "renderer/assets/CoinIcons/BCH.svg.data";
 import BNBIcon from "renderer/assets/CoinIcons/BNB.svg.data";
 import BTCIcon from "renderer/assets/CoinIcons/BTC.svg.data";
 import DAIIcon from "renderer/assets/CoinIcons/DAI.svg.data";
 import DASHIcon from "renderer/assets/CoinIcons/DASH.svg.data";
 import DCRIcon from "renderer/assets/CoinIcons/DCR.svg.data";
 import ETHIcon from "renderer/assets/CoinIcons/ETH.svg.data";
+import KMDIcon from "renderer/assets/CoinIcons/KMD.svg.data";
 import LTCIcon from "renderer/assets/CoinIcons/LTC.svg.data";
 import PAXIcon from "renderer/assets/CoinIcons/PAX.svg.data";
 import USDCIcon from "renderer/assets/CoinIcons/USDC.svg.data";
@@ -245,14 +190,19 @@
 
 const CoinIcons = {
     FIRO: FIROIcon,
+    BCH: BCHIcon,
     BTC: BTCIcon,
     ETH: ETHIcon,
+    KMD: KMDIcon,
     ZEC: ZECIcon,
     LTC: LTCIcon,
     XRP: XRPIcon,
     XLM: XLMIcon,
     BNB: BNBIcon,
+    BNBBSC: BNBIcon,
     USDT: USDTIcon,
+    USDTBSC: USDTIcon,
+    USDTERC20: USDTIcon,
     USDC: USDCIcon,
     DAI: DAIIcon,
     DASH: DASHIcon,
@@ -260,25 +210,9 @@
     PAX: PAXIcon,
 };
 
-const CoinNames = {
-    FIRO: "Firo",
-    BTC: "Bitcoin",
-    ETH: "Ethereum",
-    ZEC: "ZCash",
-    LTC: "Litecoin",
-    XRP: "Ripple",
-    XLM: "Stellar",
-    BNB: "Binance Coin",
-    USDT: "Tether",
-    USDC: "USD Coin",
-    DAI: "Dai",
-    DASH: "Dash",
-    DCR: "Decred",
-    PAX: "Paxos Standard",
-};
-
 // This is the list of currency pairs that we want to be available in the app. It is not necessarily symmetrical, and it
-// is also not necessarily the case that all the pairs will be shown, eg. in the event that the server drops support for one of them.
+// is also not necessarily the case that all the pairs will be shown, eg. in the event that the server drops support for
+// one of them.
 const AllowedPairs = [
     "FIRO-BTC",
     "FIRO-ETH",
@@ -318,8 +252,6 @@
     "BCH-FIRO",
 ];
 
-<<<<<<< HEAD
-=======
 const CoinNames = {
     FIRO: "Firo",
     BTC: "Bitcoin",
@@ -328,33 +260,31 @@
     LTC: "Litecoin",
     XRP: "Ripple",
     XLM: "Stellar",
-    BNB: "Binance Coin",    
+    BNB: "Binance Coin",
     BNBBSC: "BNB Smart Chain",
     USDT: "Tether",
-    USDTBSC: "BSC Tether",
-    USDTERC20: "Tether",
+    USDTBSC: "Tether (BSC)",
+    USDTERC20: "Tether (ERC20)",
     USDC: "USD Coin",
     DAI: "Dai",
     DASH: "Dash",
     DCR: "Decred",
     PAX: "Paxos Standard",
     KMD: "Komodo",
-    BCH: "BitcoinCash"
+    BCH: "Bitcoin Cash"
 };
 
 const ChainOptions = [
-    {chain: "ChangeNow"},
-    {chain: "StealthEx"},
-    {chain: "Swapzone"},
-    {chain: "Exolix"},
+    {id: "ChangeNow", name: "ChangeNow"},
+    {id: "StealthEx", name: "StealthEx"},
+    {id: "Swapzone", name: "Swapzone"},
+    {id: "Exolix", name: "Exolix"},
 ];
 
->>>>>>> 078757c9
 const AddressValidations = {};
-for (const coin of ['BTC', 'ETH', 'ZEC', 'LTC', 'XRP', 'XLM', 'BNB', 'BNBBSC','USDT', 'USDTBSC', 'USDTERC20', 'USDC', 'DASH', 'DCR', 'PAX', 'KMD', 'BCH']) {
+for (const coin of ['BTC', 'ETH', 'ZEC', 'LTC', 'XRP', 'XLM', 'BNB', 'USDT', 'USDC', 'DASH', 'DCR', 'PAX']) {
     AddressValidations[coin] = (address) => {
         try {
-            if (coin == "BNBBSC" || coin == "USDTBSC" || coin == "USDTERC20") coin = 'ETH';
             return CryptoAddressValidator.validate(address, coin);
         } catch {
             // This case should never occur unless the library is updated to remove functionality or such, but it's
@@ -364,19 +294,19 @@
         }
     }
 }
-
-AddressValidations.DAI = (address) => CryptoAddressValidator.validate(address, 'ETH');
+for (const coin of ["DAI", "BNBBSC", "USDTBSC", "USDTERC20"]) {
+    AddressValidations[coin] = (address) => CryptoAddressValidator.validate(address, 'ETH');
+}
+
+const DEFAULT_CHAIN = "ChangeNow";
 
 export default {
     name: 'CoinSwapDetail',
 
     components: {
-<<<<<<< HEAD
         Dropdown,
-=======
         Popup,
         CoinSwapChain,
->>>>>>> 078757c9
         InputFrame,
         CoinSwapFlowToFiro,
         CoinSwapFlowFromFiro,
@@ -393,40 +323,43 @@
 
     data() {
         return {
-            changeAPI: null, 
+            changeAPI: null,
             stealthAPI: null,
             swapzoneAPI: null,
             exolixAPI: null,
-            chainName: "ChangeNow",
+            chainName: DEFAULT_CHAIN,
             quotaId: null,
             show:"button",
             ChainOptions,
             CoinNames,
             isPrivate: true,
             isSwapFrom: true,
-            // This prevents the display of inaccurate transaction fees.
-            calculatingFiroTransactionFee: false,
             // This is used to update market info when necessary.
             marketInfoRefreshNonce: 0,
             // This is used so we can clear an interval created on startup to refresh market info.
             refreshOffersIntervalId: null,
-            feeMap: {},
-<<<<<<< HEAD
+            selectedChain: null,
             selectedCoin: '',
-=======
-            selectedCoin: null,
-            selectedChain: null,
->>>>>>> 078757c9
             amount: '',
             address: ''
         };
     },
 
     beforeMount () {
-        // Set up VeeValidator rules.        
+        // Refresh market information every 60 seconds.
+        this.refreshOffersIntervalId = setInterval(() => {
+            this.marketInfoRefreshNonce++;
+        }, 60e3);
+
+        this.changeAPI = new ChangeAPIWorker();
+        this.stealthAPI = new StealthAPIWorker();
+        this.swapzoneAPI = new SwapzoneAPIWorker();
+        this.exolixAPI = new ExolixAPIWorker();
+
+        // Set up VeeValidator rules.
 
         this.$validator.extend('amountIsWithinAvailableBalance', {
-            // this.availableXzc will still be reactively updated.
+            // this.availablefiro will still be reactively updated.
             getMessage: () => `Amount is over your available balance of ${convertToCoin(this.available)} FIRO`,
 
             validate: (value) => convertToSatoshi(value) <= this.available
@@ -468,18 +401,7 @@
             });
         }
 
-        // Additional validations are created in the watcher for marketInfo
-    },
-
-    created() {
-        //Refresh market information every 30 seconds.
-        this.refreshOffersIntervalId = setInterval(() => {
-            this.marketInfoRefreshNonce++;
-        }, 60e3);
-        this.changeAPI = new ChangeAPIWorker();
-        this.stealthAPI = new StealthAPIWorker();
-        this.swapzoneAPI = new SwapzoneAPIWorker();
-        this.exolixAPI = new ExolixAPIWorker();
+        // Additional validations are created in the watcher for currentMarketInfo
     },
 
     destroyed() {
@@ -487,43 +409,9 @@
     },
 
     watch: {
-        // Returns [number (txfee in satoshi), error (string)], one of which will be null.
-        async currentTxFeeId() {
-            // It takes too long to calculate transaction fees on big wallets, so we just don't display them to the user.
-            if (this.isBigWallet) return;
-
-            if (!this.currentTxFeeId) return;
-            if (this.feeMap[this.currentTxFeeId]) return;
-
-            // Only calculate the fee once the user has stopped typing for 300ms.
-            const txFeeId = this.currentTxFeeId;
-            await new Promise(r => setTimeout(r, 300));
-            if (this.currentTxFeeId !== txFeeId) return;
-
-            let fee;
-            try {
-                if (this.isPrivate) {
-                    fee = [await $daemon.calcLelantusTxFee(this.satoshiAmount, this.smartFeePerKb, false), null];
-                } else {
-                    fee = [await $daemon.calcPublicTxFee(this.satoshiAmount, false, this.smartFeePerKb), null];
-                }
-
-                if (this.satoshiAmount + fee[0] > this.available) {
-                    fee = [null, 'Insufficient funds'];
-                }
-            } catch (e) {
-                if (e instanceof FirodErrorResponse) {
-                    fee = [null, e.errorMessage];
-                } else {
-                    fee = [null, `${e}`];
-                }
-            }
-
-            this.$set(this.feeMap, txFeeId, fee);
-        },
-
-        marketInfo() {
+        currentMarketInfo() {
             if (!this.marketInfo) return;
+
             for (const [pair, info] of Object.entries(this.marketInfo)) {
                 this.$validator.extend(`${pair}AmountDoesntViolateAPILimits`, {
                     getMessage: () => `Amount must be between ${info.min} and ${info.max}`,
@@ -539,23 +427,17 @@
                 })
             }
         },
-        currentMarketInfo() {
-            this.$validator.extend('currentAmountDoesntViolateAPILimits', {
-                getMessage: () => `Amount must be between ${this.currentMarketInfo.min} and ${this.currentMarketInfo.max}`,
-                validate: (value) => {
-                    let v;
-                    try {
-                        v = new Big(value);
-                    } catch {
-                        return false;
-                    }
-                    return v.gte(this.currentMarketInfo.min) && v.lte(this.currentMarketInfo.max);
-                }
-            })
+
+        isCurrentMarketInfoLoaded() {
+            return !!(this.currentMarketInfo && !this.currentMarketInfo._isLoading);
         },
 
         isPrivate() {
             this.cleanupForm(false);
+        },
+
+        chainName() {
+            this.selectedCoin = null;
         }
     },
 
@@ -570,29 +452,31 @@
                 this.$log.silly("Fetching market information...");
 
                 let response;
-                let marketInfo = [];
+                let marketInfo;
                 if (this.chainName === "ChangeNow") {
                     try {
-                        const mi = await this.changeAPI.getMarketInfo(); 
+                        const mi = await this.changeAPI.getMarketInfo();
                         if (mi.error) throw mi.error;
-                        response = mi.response;                        
+                        response = mi.response;
                     } catch (error) {
                         console.warn(`Error fetching ChangeNow currency info: ${error}`);
                         setTimeout(() => this.marketInfoRefreshNonce++, 10e3);
-                        return {_switchainIsUnavailable: true};
+                        return {_providerIsUnavailable: true};
                     }
                     this.$log.silly("Got ChangeNow currency information.");
-                    
-                    marketInfo = lodash.fromPairs(
-                        response.filter(market => AllowedPairs.includes("FIRO-"+market.to.toUpperCase()) && market.from === "firo")
-                            .map(market => ["FIRO-"+market.to.toUpperCase(), market]).concat(
-                        response.filter(market => AllowedPairs.includes(market.from.toUpperCase()+"-FIRO") && market.to === "firo")
-                            .map(market => [market.from.toUpperCase()+"-FIRO", market]))
-                    );
-                    
+
+                    marketInfo = lodash.fromPairs([
+                        ...response
+                            .filter(market => AllowedPairs.includes("FIRO-"+market.to.toUpperCase()) && market.from === "firo")
+                            .map(market => ["FIRO-"+market.to.toUpperCase(), market]),
+                        ...response
+                            .filter(market => AllowedPairs.includes(market.from.toUpperCase()+"-FIRO") && market.to === "firo")
+                            .map(market => [market.from.toUpperCase()+"-FIRO", market])
+                    ]);
+
                     if (!Object.keys(marketInfo).length) {
                         this.$log.error("ChangeNow doesn't seem to support FIRO now.");
-                        return {_switchainDoesntSupportFiro: true};
+                        return {_providerDoesntSupportFiro: true};
                     }
                 } else if (this.chainName === "StealthEx" ){
                     try {
@@ -600,169 +484,77 @@
                     } catch (error) {
                         console.warn(`Error fetching StealthTx currency info: ${error}`);
                         setTimeout(() => this.marketInfoRefreshNonce++, 10e3);
-                        return {_switchainIsUnavailable: true};
+                        return {_providerIsUnavailable: true};
                     }
                     this.$log.silly("Got Stealth currency information.");
 
-                    marketInfo = lodash.fromPairs(
-                        response.filter(market => AllowedPairs.includes("FIRO-"+market.toUpperCase().replace("-","")))
-                            .map(market => ["FIRO-"+market.toUpperCase().replace("-",""), market]).concat(
-                        response.filter(market => AllowedPairs.includes(market.toUpperCase().replace("-","")+"-FIRO"))
-                            .map(market => [market.toUpperCase().replace("-","")+"-FIRO", market]))
-                    );
-                    
+                    marketInfo = lodash.fromPairs([
+                        ...response
+                            .filter(market => AllowedPairs.includes("FIRO-"+market.toUpperCase().replace("-","")))
+                            .map(market => ["FIRO-"+market.toUpperCase().replace("-",""), market]),
+                        ...response
+                            .filter(market => AllowedPairs.includes(market.toUpperCase().replace("-","")+"-FIRO"))
+                            .map(market => [market.toUpperCase().replace("-","")+"-FIRO", market])
+                    ]);
+
                     if (!Object.keys(marketInfo).length) {
                         this.$log.error("Stealth doesn't seem to support FIRO now.");
-                        return {_switchainDoesntSupportFiro: true};
+                        return {_providerDoesntSupportFiro: true};
                     }
 
                 } else if (this.chainName === "Swapzone"){
                     try {
                         const mi = await this.swapzoneAPI.getMarketInfo();
                         if (mi.error) throw mi.error;
-                        response = mi.response;      
+                        response = mi.response;
                     } catch (error) {
                         console.warn(`Error fetching Swapzone currency info: ${error}`);
                         setTimeout(() => this.marketInfoRefreshNonce++, 10e3);
-                        return {_switchainIsUnavailable: true};
+                        return {_providerIsUnavailable: true};
                     }
                     this.$log.silly("Got Stealth currency information.");
 
-                    marketInfo = lodash.fromPairs(
-                        response.filter(market => AllowedPairs.includes("FIRO-"+market.toUpperCase().replace("-","")))
-                            .map(market => ["FIRO-"+market.toUpperCase().replace("-",""), market]).concat(
-                        response.filter(market => AllowedPairs.includes(market.toUpperCase().replace("-","")+"-FIRO"))
-                            .map(market => [market.toUpperCase().replace("-","")+"-FIRO", market]))
-                    );
-                    
+                    marketInfo = lodash.fromPairs([
+                        ...response
+                            .filter(market => AllowedPairs.includes(`FIRO-${market.ticker.toUpperCase()}`))
+                            .map(market => [`FIRO-${market.ticker.toUpperCase()}`, market]),
+                        ...response
+                            .filter(market => AllowedPairs.includes(market.ticker.toUpperCase().replace("-","")+"-FIRO"))
+                            .map(market => [`FIRO-${market.ticker.toUpperCase()}`, market])
+                    ]);
+
                     if (!Object.keys(marketInfo).length) {
                         this.$log.error("Swapzone doesn't seem to support FIRO now.");
-                        return {_switchainDoesntSupportFiro: true};
+                        return {_providerDoesntSupportFiro: true};
                     }
                 } else if (this.chainName === "Exolix"){
                     try {
                         const mi = await this.exolixAPI.getMarketInfo();
                         if (mi.error) throw mi.error;
-                        response = mi.response;      
+                        response = mi.response;
                     } catch (error) {
                         console.warn(`Error fetching Exolix currency info: ${error}`);
                         setTimeout(() => this.marketInfoRefreshNonce++, 10e3);
-                        return {_switchainIsUnavailable: true};
+                        return {_providerIsUnavailable: true};
                     }
                     this.$log.silly("Got Exolix currency information.");
 
-                    marketInfo = lodash.fromPairs(
-                        response.filter(market => AllowedPairs.includes("FIRO-"+market.code))
-                            .map(market => ["FIRO-"+market.code, market]).concat(
-                        response.filter(market => AllowedPairs.includes(market.code+"-FIRO"))
-                            .map(market => [market.code+"-FIRO", market]))
-                    );
-                    
+                    marketInfo = lodash.fromPairs([
+                        ...response.filter(market => AllowedPairs.includes("FIRO-"+market.code))
+                            .map(market => ["FIRO-"+market.code, market]),
+                        ...response.filter(market => AllowedPairs.includes(market.code+"-FIRO"))
+                            .map(market => [market.code+"-FIRO", market])
+                    ]);
+
                     if (!Object.keys(marketInfo).length) {
                         this.$log.error("Exolix doesn't seem to support FIRO now.");
-                        return {_switchainDoesntSupportFiro: true};
+                        return {_providerDoesntSupportFiro: true};
                     }
                 }
 
                 return marketInfo
             }
-        },
-
-        currentMarketInfo: {
-            default: {_isLoading: true},
-            async get() {
-                if (this.chainName === "StealthEx" && this.selectedCoin){
-                    let from, to, amount, min, max;
-                
-                    if (this.isSwapFrom){
-                        from = 'firo'; 
-                        if (this.selectedCoin.toUpperCase() === "BNBBSC") {
-                            to = "bnb-bsc";
-                        } else {
-                            to = this.selectedCoin.toLowerCase();
-                        }
-                    } else {
-                        if (this.selectedCoin.toUpperCase() === "BNBBSC") {
-                            from = "bnb-bsc";
-                        } else {
-                            from = this.selectedCoin.toLowerCase(); 
-                        }                        
-                        to = 'firo';
-                    }
-                    const response = await this.stealthAPI.getMin(from, to);
-                    
-                    if (response.max_amount === undefined) {                   
-                        max = 10e20
-                    } else {
-                        max = response.max_amount
-                    }
-                    if (response.min_amount === undefined) {                   
-                        min = 1;
-                        amount = 1;
-                    } else {
-                        min = response.min_amount;
-                        amount = Math.round(response.min_amount)+2;
-                    } 
-                    
-                    const response1 = await this.stealthAPI.getRate(from, to, amount);
-                    const result = {from:from, to:to, min:min, max:max, rate:response1.estimated_amount/amount, minerFee:0}
-                    this._isLoading = false;
-                    return result;
-                } else if (this.chainName === "Swapzone" && this.selectedCoin){
-                    let from, to, amount, min, max;
-                
-                    if (this.isSwapFrom){
-                        from = 'firo'; 
-                        to = this.selectedCoin.toLowerCase();
-                    } else {
-                        from = this.selectedCoin.toLowerCase(); 
-                        to = 'firo';
-                    }
-                    const response = await this.stealthAPI.getMin(from, to);
-                    
-                    if (response.max_amount === undefined) {                   
-                        max = 10e20
-                    } else {
-                        max = response.max_amount
-                    }
-                    if (response.min_amount === undefined) {                   
-                        min = 1;
-                    } else {
-                        min = Math.ceil(response.min_amount)+1;
-                    } 
-                    amount = min;
-                    
-                    const response1 = await this.swapzoneAPI.getRate(from, to, amount);
-                    this.quotaId = response1.quotaId;
-                    const result = {from:from, to:to, min:min, max:max, rate:response1.amountTo/amount, minerFee:0, quotaId:response1.quotaId}
-                    this._isLoading = false;
-                    return result;
-                } else if (this.chainName === "Exolix" && this.selectedCoin){
-                    let from, to;
-                    const deposit_amount = 1000;
-                    if (this.isSwapFrom){
-                        from = 'FIRO'; 
-                        to = this.selectedCoin;
-                    } else {
-                        from = this.selectedCoin; 
-                        to = 'FIRO';
-                    }
-                    const response = await this.exolixAPI.getRate(from, to, deposit_amount);
-                    const result = {from:from, to:to, min:response.min_amount, max:10e20, rate:response.rate, minerFee:0}
-                    this._isLoading = false;
-                    return result;
-                }else {  
-                    return this.marketInfo[this.xzcPair];
-                } 
-            }
-        },
-        
-        isCurrentMarketInfoLoaded: {
-            default: {_isLoading: true},
-            async get() {
-                return this.currentMarketInfo && !this.currentMarketInfo._isLoading;
-            }
-        },
+        }
     },
 
     computed: {
@@ -772,36 +564,13 @@
             maxPrivateSend: 'Balance/maxPrivateSend',
             isBlockchainSynced: 'ApiStatus/isBlockchainSynced',
             isLelantusAllowed: 'ApiStatus/isLelantusAllowed',
-            isBigWallet: 'Transactions/isBigWallet',
+            calculateTransactionFee: 'Transactions/calculateTransactionFee',
             smartFeePerKb: 'ApiStatus/smartFeePerKb'
         }),
 
-        firoTransactionFeeAndError() {
-            return this.isSwapFrom ? this.feeMap[this.currentTxFeeId] : null;
-        },
-
-        currentTxFeeId() {
-            if (!this.satoshiAmount) return;
-            if (this.useCustomFee && this.getValidationTooltip('txFeePerKb').content) return;
-            if (this.getValidationTooltip('amount').content) return;
-
-            return [
-                this.satoshiAmount,
-                this.txFeePerKb,
-                this.coinControl,
-                this.subtractFeeFromAmount,
-                this.isPrivate
-            ]
-                .map(String)
-                .join("\n");
-        },
-
         firoTransactionFee() {
-            return this.firoTransactionFeeAndError && this.firoTransactionFeeAndError[0];
-        },
-
-        firoTransactionFeeError() {
-            return this.firoTransactionFeeAndError && this.firoTransactionFeeAndError[1];
+            if (!this.isSwapFrom || !this.satoshiAmount) return 0;
+            return this.calculateTransactionFee(this.isPrivate, this.satoshiAmount, this.smartFeePerKb, false);
         },
 
         formDisabled() {
@@ -812,22 +581,14 @@
             if (!this.selectedCoin) {
                 return '';
             } else if (this.isSwapFrom) {
-                if (this.chainName === "ChangeNow"){
-                    if (this.isPrivate) {
-                        return `${this.xzcPair}AmountDoesntViolateAPILimits|amountIsWithinAvailableBalance|privateAmountDoesntViolateSpendLimit`;
-                    } else {
-                        return `${this.xzcPair}AmountDoesntViolateAPILimits|amountIsWithinAvailableBalance`;
-                    }
+                if (this.isPrivate) {
+                    return `${this.firoPair}AmountDoesntViolateAPILimits|amountIsWithinAvailableBalance|privateAmountDoesntViolateSpendLimit`;
                 } else {
-                    if (this.isPrivate) {
-                        return `currentAmountDoesntViolateAPILimits|amountIsWithinAvailableBalance|privateAmountDoesntViolateSpendLimit`;
-                    } else {
-                        return `currentAmountDoesntViolateAPILimits|amountIsWithinAvailableBalance`;
-                    }
-                }                
+                    return `${this.firoPair}AmountDoesntViolateAPILimits|amountIsWithinAvailableBalance`;
+                }
             } else {
                 if (this.chainName === "ChangeNow"){
-                    return `${this.xzcPair}AmountDoesntViolateAPILimits`;
+                    return `${this.firoPair}AmountDoesntViolateAPILimits`;
                 } else {
                     return `currentAmountDoesntViolateAPILimits`;
                 }
@@ -836,68 +597,60 @@
 
         // This is a string representation of the whole-coin amount of the remote currency taken as a transaction fee.
         remoteTransactionFee() {
-            return String(this.currentMarketInfo && this.currentMarketInfo.minerFee);
+            return (new Big(this.currentMarketInfo?.minerFee || 0)).toPrecision(8);
         },
 
         isMarketInfoLoaded() {
-            return !this.marketInfo._isLoading;
-        },
-
-        isSwitchainUnavailable() {
-            return this.marketInfo._switchainIsUnavailable;
-        },
-
-        doesSwitchainNotSupportFiro() {
-            return this.marketInfo._switchainDoesntSupportFiro;
+            return this.marketInfo && !this.marketInfo._isLoading;
+        },
+
+        isProviderUnavailable() {
+            return this.marketInfo?._providerIsUnavailable;
+        },
+
+        doesProviderNotSupportFiro() {
+            return this.marketInfo?._providerDoesntSupportFiro;
+        },
+
+        pairs() {
+            if (!this.marketInfo || this.marketInfo._isLoading) return [];
+            return Object.keys(this.marketInfo).filter(pair => AllowedPairs.includes(pair));
         },
 
         coinsFromFiro() {
-            return Object.keys(this.marketInfo)
-                .filter(pair => pair.match(/^FIRO-/))
+            return this.pairs
                 .map(pair => pair.split('-')[1])
+                .filter(coin => coin !== 'FIRO')
                 .sort();
         },
 
         coinsToFiro() {
-            return Object.keys(this.marketInfo)
-                .filter(pair => pair.match(/-FIRO$/))
+            return this.pairs
                 .map(pair => pair.split('-')[0])
+                .filter(coin => coin !== 'FIRO')
                 .sort();
         },
 
-<<<<<<< HEAD
+        remoteChains() {
+            return ChainOptions;
+        },
+
         remoteCoins() {
-            return (this.isSwapFrom ? this.coinsFromFiro : this.coinsToFiro).map(pair => {
-                const coin = pair.split('-').find(x => x !== 'FIRO');
-                return {
-                    id: coin,
-                    icon: CoinIcons[coin],
-                    name: CoinNames[coin]
-                }
-            });
-=======
-        remoteChains() {
-            return ChainOptions    
->>>>>>> 078757c9
-        },
-
-        remoteCoins() {
-            return this.isSwapFrom ? this.coinsFromFiro : this.coinsToFiro;            
-            //return this.marketInfo;
-        },
-
-        xzcPair() {
+            return (this.isSwapFrom ? this.coinsFromFiro : this.coinsToFiro).map(coin => ({
+                id: coin,
+                icon: CoinIcons[coin],
+                name: CoinNames[coin]
+            }));
+        },
+
+        firoPair() {
+            if (!this.selectedCoin) return '';
             return this.isSwapFrom ? `FIRO-${this.selectedCoin}` : `${this.selectedCoin}-FIRO`;
         },
 
         // We return a decimal-formatted string (or undefined).
         conversionRate() {
-            return this.currentMarketInfo && String(this.currentMarketInfo.rate) ;
-        },
-
-        // This is a number in satoshi units of the remote currency.
-        remoteCurrencyTransactionFee() {
-            return this.currentMarketInfo && this.currentMarketInfo.minerFee;
+            return this.currentMarketInfo && (new Big(this.currentMarketInfo?.rate || 0)).toPrecision(8);
         },
 
         getValidationTooltip() {
@@ -922,11 +675,10 @@
             if (!this.satoshiAmount) return;
 
             if (this.isSwapFrom) {
-                if (!this.isBigWallet && !this.firoTransactionFee) return;
-
+                if (!this.firoTransactionFee) return;
                 const conversionRate = new Big(this.conversionRate);
                 const firoAmount = new Big(this.satoshiAmount) / 1e8;
-                const firoTxFee = this.isBigWallet ? 0 : new Big(this.firoTransactionFee) / 1e8;
+                const firoTxFee = new Big(this.firoTransactionFee) / 1e8;
                 const remoteTransactionFee = new Big(this.remoteTransactionFee);
 
                 const amountToReceive = (firoAmount - firoTxFee) * conversionRate - remoteTransactionFee;
@@ -940,11 +692,11 @@
 
                 const amountToReceive = remoteAmount * conversionRate - remoteTxFee;
                 return amountToReceive.toPrecision(8);
-            }                
+            }
         },
 
         canBeginSwapFromFiro() {
-            return (this.isBigWallet || (!this.calculatingFiroTransactionFee && this.firoTransactionFee)) && this.selectedCoin && this.amount && this.address && !this.validationErrors.items.length;
+            return this.firoTransactionFee && this.selectedCoin && this.amount && this.address && !this.validationErrors.items.length;
         },
 
         canBeginSwapToFiro() {
@@ -954,6 +706,14 @@
         available () {
             return this.isPrivate ? this.availablePrivate : this.availablePublic;
         },
+
+        currentMarketInfo() {
+            return this.marketInfo[this.firoPair];
+        },
+
+        isCurrentMarketInfoLoaded() {
+            return !!this.currentMarketInfo;
+        }
     },
 
     methods: {
@@ -961,74 +721,15 @@
 
         cleanupForm(enablePrivate=true) {
             if (enablePrivate) this.isPrivate = true;
-            this.selectedCoin = null;
             this.amount = '';
             this.address = ''
             this.error = null;
-        },
-
-        chainSelect() {
-            this.cleanupForm(true);
-            this.chainName = this.selectedChain.chain;
-        }, 
-
-        // changeChain() {
-        //     let temp = this.$refs['modalRef'].selectedValue;                
-        //     this.show = 'button';             
-        //     if (temp.chain === undefined){ 
-        //         this.chainName = temp;
-        //     } else {
-        //         this.chainName = temp.chain;
-        //     }
-        // },
-
-        // cancel() {
-        //     this.show = 'button';
-        // },
+            this.chainName = DEFAULT_CHAIN;
+            this.selectedCoin = null;
+        }
     }
 };
 </script>
-
-<style lang="scss">
-.v-select {
-    .dropdown-toggle {
-        color: var(--color-text-primary) !important;
-        background-color: inherit !important;
-
-        input {
-            background-color: inherit !important;
-        }
-    }
-
-    button.clear {
-        color: var(--color-text-primary) !important;
-    }
-
-    i {
-        background-color: inherit !important;
-
-        &::before {
-            border-color: var(--color-text-primary) !important;
-        }
-    }
-
-    .selected-tag {
-        color: inherit !important;
-    }
-
-    .dropdown-menu {
-        //background: var(--color-background-tag) !important;
-        background: var(--color-background-sidebar) !important;
-        li {
-            background-color: inherit !important;
-        }
-
-        a {
-            color: var(--color-text-primary) !important;
-        }
-    }
-}
-</style>
 
 <style lang="scss" scoped>
 .coin-swap-detail {
@@ -1044,15 +745,15 @@
         .top {
             flex-grow: 1;
 
-            .chain-icon {
-                position: fixed;
-                right: var(--padding-base);
-                filter: brightness(2.0);
-            }
-
-            // :first-child is .switchain-icon
-            .dropdown, .field:not(:nth-child(2)) {
-                margin-top: var(--padding-base);
+            .from-to-select {
+                margin-bottom: var(--padding-base);
+                display: flex;
+
+                .checkbox-field {
+                    &:not(:first-child) {
+                        margin-left: var(--padding-base);
+                    }
+                }
             }
 
             .totals {
@@ -1065,6 +766,10 @@
                 }
 
                 .total-field {
+                    &:not(:first-child) {
+                        margin-top: 0.5em;
+                    }
+
                     display: flex;
                     justify-content: space-between;
                 }
