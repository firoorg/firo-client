--- conflicted
+++ resolved
@@ -216,12 +216,7 @@
 
                     // Under the hood we'll always use coin control because the daemon uses a very  complex stochastic
                     // algorithm that interferes with fee calculation.
-<<<<<<< HEAD
                     const coinControl = this.coinControl || this.selectInputs(false, false, this.$parent.isTransparentAddress, this.amount, this.txFeePerKb, this.subtractFeeFromAmount);
-                    await $daemon.publicSend(passphrase, this.label, this.address, this.amount, this.txFeePerKb,
-                        this.subtractFeeFromAmount, coinControl);
-=======
-                    const coinControl = this.coinControl || this.selectInputs(false, this.amount, this.txFeePerKb, this.subtractFeeFromAmount);
                     try {
                         await $daemon.publicSend(passphrase, this.label, this.address, this.amount, this.txFeePerKb,
                             this.subtractFeeFromAmount, coinControl);
@@ -229,7 +224,6 @@
                         await $daemon.updateCoinLocks(passphrase, lockedCoins, []);
                         throw e;
                     }
->>>>>>> 4b0ceeae
                 }
             } catch (e) {
                 if (e instanceof IncorrectPassphrase) {
