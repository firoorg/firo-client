<template>
    <div class="send-page">
        <div class="send-primary">
            <SearchInput v-model="filter" placeholder="Search by label or address" />

            <AnimatedTable
                ref="animatedTable"
                :fields="tableFields"
                :data="filteredSendAddresses"
                :track-by="'address'"
                :on-row-select="navigateToAddressBookItem"
                :compare-elements="(a, b) => a.address === b.address"
                no-data-message="No Saved Addresses"
            />
        </div>

        <div class="send-detail detail" :class="{disabled: formDisabled}">
            <div class="inner">
                <div class="top">
                    <Dropdown
                        v-if="enableElysium"
                        labelText="Asset"
                        :options="availableAssets"
                        v-model="selectedAsset"
                    />

                    <InputFrame label="Label">
                        <input
                            id="label"
                            ref="label"
                            v-model.trim.lazy="label"
                            v-focus
                            type="text"
                            name="label"
                            tabindex="1"
                            placeholder="Label"
                            :disabled="formDisabled"
                        />
                    </InputFrame>

                    <InputFrame label="Address">
                        <input
                            id="address"
                            ref="address"
                            v-model="address"
                            v-validate.initial="'firoAddress'"
                            v-tooltip="getValidationTooltip('address')"
                            type="text"
                            name="address"
                            tabindex="2"
                            placeholder="Address"
                            spellcheck="false"
                            :disabled="formDisabled"
                        />
                    </InputFrame>

                    <div class="checkbox-field add-to-address-book" :class="{disabled: !showAddToAddressBook}">
                        <PlusButton :disabled="!showAddToAddressBook" />
                        <label @click="addToAddressBook">Add to address book</label>
                    </div>

                    <div v-if="firstTimeRap" class="first-time-rap">
                        <div class="title">Initial RAP Send</div>
                        <div class="guidance">
                            Before sending to an RAP address for the first time, you must send a connecting transaction.
                        </div>
                        <div class="connect-section">
                            <div class="status-section" :class="{'ready-to-connect': !connectionTransaction}">
                                <label>Status:</label>
                                <div v-if="!connectionTransaction" class="status">
                                    Ready to Connect
                                </div>
                                <div v-else-if="!connectionTransaction.blockHeight" class="status">
                                    Connecting
                                </div>
                                <div v-else class="status">
                                    Connected
                                </div>
                            </div>
                            <button v-if="!connectionTransaction" class="small-solid-button recommended">Connect</button>
                        </div>
                        <div v-if="connectionTransaction" class="connection-transaction-section">
                            <label>Connection Transaction:</label>
                            <div class="connection-transaction" @click="showConnectionTransaction = true">
                                <template v-if="connectionTransaction.blockHeight">Confirmed</template>
                                <template v-else>Pending</template>
                            </div>
                            <Popup v-if="showConnectionTransaction">
                                <TransactionInfo :tx="connectionTransaction" @ok="showConnectionTransaction = false" />
                            </Popup>
                        </div>
                    </div>

                    <InputFrame class="input-frame-amount" label="Amount">
                        <input
                            id="amount"
                            ref="amount"
                            v-model="amount"
                            v-validate.initial="amountValidations"
                            v-tooltip="getValidationTooltip('amount')"
                            type="text"
                            name="amount"
                            class="amount"
                            tabindex="3"
                            placeholder="Amount"
                        />
                    </InputFrame>

                    <div v-show="selectedAsset == 'FIRO'" class="checkbox-field">
                        <input type="checkbox" v-model="useCustomInputs" :disabled="formDisabled"/>
                        <label><a id="custom-inputs-button" href="#" @click="useCustomInputs = showCustomInputSelector = true">Custom Inputs (Coin Control)</a></label>

                        <Popup v-if="showCustomInputSelector">
                            <InputSelection v-model="customInputs" :is-private="isPrivate" @cancel="useCustomInputs = showCustomInputSelector = false" @ok="showCustomInputSelector = false" />
                        </Popup>
                    </div>

                    <div v-show="selectedAsset == 'FIRO'" v-if="useCustomInputs" class="max-send">
                        <label>Max Send:</label>
                        <amount :amount="coinControlSelectedAmount" ticker="FIRO" />
                    </div>

                    <div v-show="selectedAsset == 'FIRO'" class="checkbox-field">
                        <input id="subtract-fee-from-amount" type="checkbox" v-model="subtractFeeFromAmount" />
                        <label>Take Transaction Fee From Amount</label>
                    </div>

                    <div v-show="selectedAsset == 'FIRO'" class="checkbox-field">
                        <input id="use-custom-fee" type="checkbox" v-model="useCustomFee" />
                        <label>Custom Transaction Fee</label>
                    </div>

                    <InputFrame v-show="selectedAsset == 'FIRO'" v-if="useCustomFee" class="input-frame-tx-fee" unit="sat/kb">
                        <input
                            id="txFeePerKb"
                            ref="txFeePerKb"
                            v-model="userTxFeePerKb"
                            v-validate.initial="'txFeeIsValid'"
                            v-tooltip="getValidationTooltip('txFeePerKb')"
                            :placeholder="smartFeePerKb"
                            type="text"
                            name="txFeePerKb"
                            tabindex="4"
                        />
                    </InputFrame>

                    <div v-show="selectedAsset == 'FIRO'" class="totals">
                        <div class="total-field">
                            <label>
                                Recipient will receive:
                            </label>

                            <div v-if="transactionFee" class="value">
                                <amount :amount="amountToReceive" ticker="FIRO" />
                            </div>
                            <div v-else class="value" />
                        </div>

                        <div class="total-field">
                            <label>
                                Transaction fee:
                            </label>

                            <div v-if="transactionFee" id="computed-transaction-fee" class="value">
                                <amount :amount="transactionFee" ticker="FIRO" />
                            </div>
                            <div v-else class="value" />
                        </div>

                        <div class="total-field">
                            <label>
                                Total:
                            </label>

                            <div v-if="transactionFee" class="value">
                                <amount :amount="totalAmount" ticker="FIRO" />
                            </div>

                            <div v-else class="value" />
                        </div>
                    </div>
                </div>

                <div class="bottom">
                    <SendFlow
                        :disabled="!canBeginSend"
                        :asset="selectedAsset"
                        :is-private="isPrivate"
                        :label="label"
                        :address="address"
                        :amount="satoshiAmount"
                        :tx-fee-per-kb="txFeePerKb"
                        :computed-tx-fee="transactionFee || 0"
                        :subtract-fee-from-amount="subtractFeeFromAmount"
                        :coin-control="coinControl"
                        @success="() => (feeMap = {}) && cleanupForm()"
                        @reset="() => (feeMap = {}) && cleanupForm(false)"
                    />

                    <div class="footer">
                        <PrivatePublicBalance :asset="selectedAsset" :disabled="!isBlockchainSynced" v-model="isPrivate" />
                    </div>
                </div>
            </div>
        </div>
    </div>
</template>

<script>
import { mapGetters } from 'vuex';
import SendFlow from "renderer/components/SendPage/SendFlow";
import {isValidAddress, isValidPaymentCode} from 'lib/isValidAddress';
import {convertToSatoshi, convertToCoin} from 'lib/convert';
import Dropdown from "renderer/components/shared/Dropdown";
import Amount from "renderer/components/shared/Amount";
import InputSelection from "renderer/components/SendPage/InputSelection";
import Popup from "renderer/components/shared/Popup";
import AnimatedTable from "renderer/components/AnimatedTable/AnimatedTable";
import CurrentAddressIndicator from "renderer/components/AnimatedTable/CurrentAddressIndicator";
import AddressBookItemLabel from "renderer/components/AnimatedTable/AddressBookItemLabel";
import AddressBookItemAddress from "renderer/components/AnimatedTable/AddressBookItemAddress";
import PrivatePublicBalance from "renderer/components/shared/PrivatePublicBalance";
import SearchInput from "renderer/components/shared/SearchInput";
import InputFrame from "renderer/components/shared/InputFrame";
import PlusButton from "renderer/components/shared/PlusButton";
<<<<<<< HEAD
import FiroSymbol from "renderer/assets/CoinIcons/FIRO.svg.data";
=======
import TransactionInfo from "renderer/components/TransactionsPage/TransactionInfo";
>>>>>>> 5f741f71

export default {
    name: 'SendPage',

    components: {
        Dropdown,
        PlusButton,
        PrivatePublicBalance,
        AnimatedTable,
        SendFlow,
        Amount,
        InputSelection,
        Popup,
        InputFrame,
        SearchInput,
        TransactionInfo
    },

    inject: [
        '$validator'
    ],

    data () {
        return {
            label: this.$route.query.label || '',
            amount: this.$route.query.amount || '',
            address: this.$route.query.address || '',
            subtractFeeFromAmount: false,
            useCustomFee: false,
            userTxFeePerKb: '',
            isPrivate: true,
            showCustomInputSelector: false,
            useCustomInputs: false,
            customInputs: [],
            tableFields: [
                {name: CurrentAddressIndicator},
                {name: AddressBookItemLabel},
                {name: AddressBookItemAddress}
            ],
            // This is the search term to filter addresses by.
            filter: '',
<<<<<<< HEAD
            selectedAsset: 'FIRO'
=======
            showConnectionTransaction: false,
            connectionTransaction: null
>>>>>>> 5f741f71
        }
    },

    computed: {
        ...mapGetters({
            enableElysium: 'App/enableElysium',
            network: 'ApiStatus/network',
            isLelantusAllowed: 'ApiStatus/isLelantusAllowed',
            isBlockchainSynced: 'ApiStatus/isBlockchainSynced',
            availablePrivate: 'Balance/availablePrivate',
            availablePublic: 'Balance/availablePublic',
            sendAddresses: 'AddressBook/sendAddresses',
            addressBook: 'AddressBook/addressBook',
            smartFeePerKb: 'ApiStatus/smartFeePerKb',
            calculateTransactionFee: 'Transactions/calculateTransactionFee',
            selectedTokens: 'Elysium/selectedTokens',
            tokenData: 'Elysium/tokenData',
            aggregatedElysiumBalances: 'Elysium/aggregatedBalances'
        }),

<<<<<<< HEAD
        availableAssets() {
            const assets = [{id: 'FIRO', name: 'Firo', icon: FiroSymbol}];
            for (const tk of this.selectedTokens) {
                const token = this.tokenData[tk];
                if (!token) continue;
                assets.push({id: token.creationTx, name: token.name});
            }
            return assets;
=======
        isRapAddress() {
            return isValidPaymentCode(this.address, this.network);
        },

        firstTimeRap() {
            // fixme: actually implement logic to detect if it's the first time we're sending to a payment code
            return this.isRapAddress;
>>>>>>> 5f741f71
        },

        transactionFee() {
            if (this.selectedAsset != 'FIRO' || !this.satoshiAmount) return undefined;
            return this.calculateTransactionFee(this.isPrivate, this.satoshiAmount, this.txFeePerKb, this.subtractFeeFromAmount, this.customInputs.length ? this.customInputs : undefined);
        },

        formDisabled() {
            return !this.isBlockchainSynced || (this.isPrivate && !this.isLelantusAllowed);
        },

        txFeePerKb() {
            return Number(this.userTxFeePerKb) || this.smartFeePerKb;
        },

        filteredSendAddresses () {
            this.$nextTick(() => this.$refs.animatedTable && this.$refs.animatedTable.reload());
            return this.sendAddresses
                .filter(address => address.label.includes(this.filter) || address.address.includes(this.filter))
                .map(address => ({isSelected: address.address === this.address, ...address}));
        },

        showAddToAddressBook () {
            return !this.formDisabled && isValidAddress(this.address, this.network) && !this.addressBook[this.address];
        },

        coinControl () {
            return this.customInputs.length ? this.customInputs.map(txo => [txo.txid, txo.index]) : undefined;
        },

        coinControlSelectedAmount () {
            return this.customInputs.reduce((a, txo) => a + txo.amount, 0);
        },

        available () {
            if (this.selectedAsset != 'FIRO') return this.aggregatedElysiumBalances[this.selectedAsset].priv;
            else if (this.isPrivate) return this.availablePrivate;
            else return this.availablePublic;
        },

        ticker () {
            if (this.selectedAsset == 'FIRO') return 'FIRO';
            else return this.tokenData[this.selectedAsset].ticker;
        },

        // This is the amount the user entered in satoshis.
        satoshiAmount () {
            return (this.selectedAsset == 'FIRO' || this.tokenData[this.selectedAsset].isDivisible) ? convertToSatoshi(this.amount) : Number(this.amount);
        },

        // This is the amount the user will receive. It may be less than satoshiAmount.
        amountToReceive () {
            return this.subtractFeeFromAmount ? this.satoshiAmount - this.transactionFee : this.satoshiAmount;
        },

        // This is the total amount that will be sent, including transaction fee.
        totalAmount () {
            return this.subtractFeeFromAmount ? this.satoshiAmount : this.satoshiAmount + this.transactionFee;
        },

        // We can begin the send if the fee has been shown and the form is valid.
        canBeginSend () {
            return this.isValidated && (this.selectedAsset != 'FIRO' || (this.transactionFee > 0 && !this.totalAmountExceedsBalance));
        },

        isValidated () {
            // this.errors was already calculated when amount and address were entered.
            return !!(this.amount && this.address && (this.selectedAsset != 'FIRO' || this.transactionFee) && !this.validationErrors.items.length);
        },

        amountValidations () {
            if (this.isPrivate) {
                return 'amountIsWithinAvailableBalance|amountIsValid|privateAmountDoesntViolateSpendLimit';
            } else {
                return 'amountIsWithinAvailableBalance|amountIsValid';
            }
        },

        getValidationTooltip () {
            return (fieldName) => ({
                content: this.validationErrors.first(fieldName),
                trigger: 'manual',
                boundariesElement: 'body',
                offset: 8,
                placement: 'left',
                classes: 'error',
                show: true
            })
        }
    },

    watch: {
        $route(to) {
            this.address = to.query.address || '';
            this.label = to.query.label || '';
            this.amount = to.query.amount || '';
        },

        useCustomFee() {
            if (!this.useCustomFee) {
                // Make sure the validation warning goes away.
                this.userTxFeePerKb = '';
            }
        },

        subtractFeeFromAmount() {
            this.$validator.validate('amount');
        },

        useCustomInputs() {
            if (this.useCustomInputs) {
                this.showCustomInputSelector = true;
            } else {
                this.customInputs = [];
            }

            this.$validator.validateAll();
        },

        coinControlSelectedAmount() {
            this.$validator.validateAll();
        },

        userTxFeePerKb() {
            this.$validator.validateAll();
        },

        isPrivate() {
            this.cleanupForm(false);
        },

        label() {
            const a = this.addressBook[this.address];
            if (a && a.purpose === 'send' && a.label !== this.label) {
                this.addToAddressBook();
            }
        },

        address() {
            const a = this.addressBook[this.address];
            if (a && a.purpose === 'send' && a.label !== this.label) {
                this.addToAddressBook();
            }
        },

        selectedAsset() {
            if (this.selectedAsset != 'FIRO') {
                this.isPrivate = true;
                this.useCustomInputs = false;
                this.useCustomFee = false;
                this.subtractFeeFromAmount = false;
            }

            this.$validator.validateAll();
        }
    },

    beforeMount () {
        window.setSelectedAsset = (id) => this.setSelectedAsset(id);

        // Set up VeeValidator rules.

        this.$validator.extend('firoAddress', {
            getMessage: () => 'The Firo address you entered is invalid',
            validate: (value) => isValidAddress(value, this.network) || isValidPaymentCode(value, this.network)
        });

        this.$validator.extend('amountIsWithinAvailableBalance', {
            // this.availableXzc will still be reactively updated.
            getMessage: () => {
                if (this.useCustomInputs)
                    return `Amount (including fees) is over the sum of your selected coins, ${convertToCoin(this.coinControlSelectedAmount)} FIRO`;
                else if (this.selectedAsset == 'FIRO')
                    return `Amount (including fees) is over your available balance of ${convertToCoin(this.available)} FIRO`;
                else if (this.tokenData[this.selectedAsset].isDivisible)
                    return `Amount (including fees) is over your available balance of ${convertToCoin(this.available)} ${this.ticker}`;
                else
                    return `Amount (including fees) is over your available balance of ${this.available} ${this.ticker}`;
            },


            validate: (value) => {
                return this.selectedAsset == 'FIRO' ? !!this.transactionFee : this.aggregatedElysiumBalances[this.selectedAsset].priv >= this.satoshiAmount
            }
        });

        this.$validator.extend('amountIsValid', {
            getMessage: () => `Amount must be a multiple of ${(this.selectedAsset == 'FIRO' || this.tokenData[this.selectedAsset].isDivisible) ? '0.00000001' : '1'}`,
            // We use a regex here so as to not to have to deal with floating point issues.
            validate: (value) =>
                Number(value) !== 0 &&
                ((this.selectedAsset == 'FIRO' || this.tokenData[this.selectedAsset].isDivisible) ?
                     !!value.match(/^\d+(\.\d{1,8})?$/)
                    :
                    !!value.match(/^\d+$/)
                )
        });

        this.$validator.extend('privateAmountDoesntViolateSpendLimit', {
            getMessage: () =>
                `Due to private transaction spend limits, you may not spend more than 5001 FIRO (including fees) in one transaction`,

            validate: (value) => this.selectedAsset != 'FIRO' || this.totalAmount <= 5001e8
        });

        this.$validator.extend('txFeeIsValid', {
            getMessage: () => 'Transaction fee must be an integer between 1 and 1,000,000',
            validate: (value) => value > 0 && value <= 1_000_000 && (value % 1 === 0)
        })
    },

    methods: {
        convertToCoin,

        setSelectedAsset(id) {
            this.selectedAsset = id;
        },

        async addToAddressBook() {
            if (!isValidAddress(this.address, this.network) || !this.label) return;

            if (this.addressBook[this.address]) {
                const item = this.addressBook[this.address]
                await $daemon.updateAddressBookItem(item, this.label);
                $store.commit('AddressBook/updateAddress', {...item, label: this.label});
                this.$refs.animatedTable.reload();
            } else {
                const item = {
                    address: this.address,
                    label: this.label,
                    purpose: 'send'
                };
                $store.commit('AddressBook/updateAddress', {...item, createdAt: Date.now()});
                await $daemon.addAddressBookItem(item);
            }
        },

        navigateToAddressBookItem(addressBookItem) {
            this.address = addressBookItem.address;
            this.label = addressBookItem.label;
        },

        cleanupForm(enablePrivate=true) {
            if (enablePrivate) this.isPrivate = true;
            this.useCustomInputs = false;
            this.useCustomFee = false;
            this.subtractFeeFromAmount = false;
            this.label = '';
            this.amount = '';
            this.address = '';
        }
    }
}
</script>

<style lang="scss">
.send-page {
    height: 100%;
    display: flex;

    .send-primary {
        height: 100%;
        flex-grow: 1;
        display: flex;
        flex-direction: column;

        padding: var(--padding-base);

        .animated-table {
            margin-top: var(--padding-base);
            flex-grow: 1;
        }
    }

    .send-detail {
        height: 100%;
        width: var(--width-detail);
        padding: var(--padding-base);
        background-color: var(--color-background-detail);

        &.disabled {
            opacity: 0.3;
        }

        .inner {
            height: 100%;
            display: flex;
            flex-flow: column;

            .top {
                flex-grow: 1;

                .framed-input {
                    width: 100%;
                }

                .add-to-address-book {
                    margin-bottom: 10px;

                    &:not(.disabled) {
                        &, label {
                            cursor: pointer;
                        }
                    }

                    &.disabled {
                        &, label {
                            color: var(--color-text-disabled);
                        }
                    }

                    label {
                        color: var(--color-secondary);
                        font-weight: bold;
                    }
                }

                .first-time-rap {
                    margin-bottom: 10px;
                    padding: var(--padding-base);
                    border: {
                        style: solid;
                        width: 1px;
                        color: var(--color-text-subtle-border);
                    }

                    label {
                        color: var(--color-text-secondary);
                        font-weight: bold;
                    }

                    .title {
                        text-align: center;
                        margin-bottom: 4px;
                        font: {
                            size: 1.1em;
                            weight: bold;
                        }
                    }

                    .guidance {
                        margin-bottom: var(--padding-base);

                        text-align: justify;
                        text-align-last: center;

                        font: {
                            size: 0.9em;
                            style: italic;
                        }
                    }

                    .connect-section {
                        .status-section {
                            &, label, .status {
                                display: inline-block;
                            }

                            .status {
                                color: var(--color-secondary);
                            }


                            &.ready-to-connect {
                                padding-right: var(--padding-base);
                                border-right: {
                                    style: solid;
                                    width: 1px;
                                    color: var(--color-text-subtle-border);
                                }
                            }
                        }

                        button {
                            margin-left: var(--padding-base);
                            display: inline-block;
                        }
                    }

                    .connection-transaction {
                        display: inline-block;
                        cursor: pointer;
                        text-decoration: underline;
                        margin-top: var(--padding-base);
                    }
                }

                .input-frame-amount {
                    margin-bottom: 20px;
                }

                .checkbox-field:not(.add-to-address-book) {
                    margin-bottom: 6px;
                }

                .max-send {
                    margin-bottom: 10px;
                    opacity: 0.5;
                    font-weight: bold;

                    label, .amount {
                        display: inline-block;
                    }

                    .amount {
                        color: var(--color-secondary);
                    }
                }

                .totals {
                    margin-top: 30px;
                    padding-top: 30px;
                    border-top: {
                        width: 1px;
                        color: var(--color-text-subtle-border);
                        style: solid;
                    }

                    .total-field {
                        display: flex;
                        justify-content: space-between;
                    }
                }
            }

            .bottom {
                .error {
                    font-weight: bold;
                    text-align: center;
                    margin-bottom: var(--padding-base);
                }
            }
        }
    }
}
</style><|MERGE_RESOLUTION|>--- conflicted
+++ resolved
@@ -220,14 +220,11 @@
 import AddressBookItemLabel from "renderer/components/AnimatedTable/AddressBookItemLabel";
 import AddressBookItemAddress from "renderer/components/AnimatedTable/AddressBookItemAddress";
 import PrivatePublicBalance from "renderer/components/shared/PrivatePublicBalance";
+import TransactionInfo from "renderer/components/TransactionsPage/TransactionInfo";
 import SearchInput from "renderer/components/shared/SearchInput";
 import InputFrame from "renderer/components/shared/InputFrame";
 import PlusButton from "renderer/components/shared/PlusButton";
-<<<<<<< HEAD
 import FiroSymbol from "renderer/assets/CoinIcons/FIRO.svg.data";
-=======
-import TransactionInfo from "renderer/components/TransactionsPage/TransactionInfo";
->>>>>>> 5f741f71
 
 export default {
     name: 'SendPage',
@@ -269,12 +266,9 @@
             ],
             // This is the search term to filter addresses by.
             filter: '',
-<<<<<<< HEAD
-            selectedAsset: 'FIRO'
-=======
+            selectedAsset: 'FIRO',
             showConnectionTransaction: false,
             connectionTransaction: null
->>>>>>> 5f741f71
         }
     },
 
@@ -295,7 +289,6 @@
             aggregatedElysiumBalances: 'Elysium/aggregatedBalances'
         }),
 
-<<<<<<< HEAD
         availableAssets() {
             const assets = [{id: 'FIRO', name: 'Firo', icon: FiroSymbol}];
             for (const tk of this.selectedTokens) {
@@ -304,7 +297,8 @@
                 assets.push({id: token.creationTx, name: token.name});
             }
             return assets;
-=======
+        },
+
         isRapAddress() {
             return isValidPaymentCode(this.address, this.network);
         },
@@ -312,7 +306,6 @@
         firstTimeRap() {
             // fixme: actually implement logic to detect if it's the first time we're sending to a payment code
             return this.isRapAddress;
->>>>>>> 5f741f71
         },
 
         transactionFee() {
