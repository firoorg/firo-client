--- conflicted
+++ resolved
@@ -62,13 +62,13 @@
 
                     <div v-if="!isPrivate" class="warning-text">
                         <div class="warning-item">
-                            <Warning class="warning-icon" />
+                            <FiroWarning class="warning-icon" />
                             <label>
                                 You are using a transparent transaction, please go private.
                             </label>
                         </div>
                         <div class="warning-item warning-item-text">
-                            <Warning class="warning-icon" />
+                            <FiroWarning class="warning-icon" />
                             <label>
                                 If this is a masternode transaction, you do not have to go private
                             </label>
@@ -215,7 +215,7 @@
 import PlusButton from "renderer/components/shared/PlusButton";
 import FiroSymbol from "renderer/assets/CoinIcons/FIRO.svg.data";
 import AddressBookItemAddressType from "renderer/components/AnimatedTable/AddressBookItemAddressType";
-import Warning from "renderer/assets/Warning.svg";
+import FiroWarning from 'renderer/assets/FiroWarning';
 
 export default {
     name: 'SendPage',
@@ -234,7 +234,7 @@
         InputFrame,
         SearchInput,
         TransactionInfo,
-        Warning
+        FiroWarning
     },
 
     data () {
@@ -250,16 +250,10 @@
             useCustomInputs: false,
             customInputs: [],
             tableFields: [
-<<<<<<< HEAD
-                {name: CurrentAddressIndicator},
-                {name: AddressBookItemLabel},
-                {name: AddressBookItemAddress},
-                {name: AddressBookItemAddressType}
-=======
                 {name: markRaw(CurrentAddressIndicator)},
                 {name: markRaw(AddressBookItemLabel)},
-                {name: markRaw(AddressBookItemAddress)}
->>>>>>> 4b0ceeae
+                {name: markRaw(AddressBookItemAddress)},
+                {name: markRaw(AddressBookItemAddressType)}
             ],
             // This is the search term to filter addresses by.
             filter: '',
@@ -538,59 +532,6 @@
 
     beforeMount () {
         window.setSelectedAsset = (id) => this.setSelectedAsset(id);
-<<<<<<< HEAD
-
-        // Set up VeeValidator rules.
-
-        this.$validator.extend('firoAddress', {
-            getMessage: () => 'The Firo address you entered is invalid',
-            validate: (value) => isValidAddress(value, this.network) || isValidPaymentCode(value, this.network) || this.validateSparkAddress()
-        });
-
-        this.$validator.extend('amountIsWithinAvailableBalance', {
-            // this.availableXzc will still be reactively updated.
-            getMessage: () => {
-                if (this.useCustomInputs)
-                    return `Amount (including fees) is over the sum of your selected coins, ${bigintToString(this.coinControlSelectedAmount)} FIRO`;
-                else if (this.selectedAsset == 'FIRO')
-                    return `Amount (including fees) is over your available balance of ${bigintToString(this.available)} FIRO`;
-                else if (this.tokenData[this.selectedAsset].isDivisible)
-                    return `Amount (including fees) is over your available balance of ${bigintToString(this.available)} ${this.ticker}`;
-                else
-                    return `Amount (including fees) is over your available balance of ${this.available} ${this.ticker}`;
-            },
-
-
-            validate: (value) => {
-                return this.selectedAsset == 'FIRO' ? !!this.transactionFee : this.aggregatedElysiumBalances[this.selectedAsset].priv >= this.satoshiAmount
-            }
-        });
-
-        this.$validator.extend('amountIsValid', {
-            getMessage: () => `Amount must be a multiple of ${(this.selectedAsset == 'FIRO' || this.tokenData[this.selectedAsset].isDivisible) ? '0.00000001' : '1'}`,
-            // We use a regex here so as to not to have to deal with floating point issues.
-            validate: (value) =>
-                Number(value) !== 0 &&
-                ((this.selectedAsset == 'FIRO' || this.tokenData[this.selectedAsset].isDivisible) ?
-                     !!value.match(/^\d+(\.\d{1,8})?$/)
-                    :
-                    !!value.match(/^\d+$/)
-                )
-        });
-
-        this.$validator.extend('privateAmountDoesntViolateSpendLimit', {
-            getMessage: () =>
-                `Due to private transaction spend limits, you may not spend more than 5001 FIRO (including fees) in one transaction`,
-
-            validate: (value) => this.selectedAsset != 'FIRO' || this.totalAmount <= 5001e8
-        });
-
-        this.$validator.extend('txFeeIsValid', {
-            getMessage: () => 'Transaction fee must be an integer between 1 and 1,000,000',
-            validate: (value) => value > 0 && value <= 1_000_000 && (value % 1 === 0)
-        })
-=======
->>>>>>> 4b0ceeae
     },
 
     methods: {
