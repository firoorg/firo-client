--- conflicted
+++ resolved
@@ -309,11 +309,7 @@
         },
 
         transactionFee() {
-<<<<<<< HEAD
-            if (this.selectedAsset != 'FIRO' || !this.satoshiAmount) return undefined;
-=======
-            if (!this.satoshiAmount || !this.available || this.available < this.satoshiAmount) return undefined;
->>>>>>> 345c1965
+            if (this.selectedAsset != 'FIRO' || !this.satoshiAmount || !this.available || this.available < this.satoshiAmount) return undefined;
             return this.calculateTransactionFee(this.isPrivate, this.satoshiAmount, this.txFeePerKb, this.subtractFeeFromAmount, this.customInputs.length ? this.customInputs : undefined);
         },
 
@@ -345,8 +341,8 @@
         },
 
         available () {
-<<<<<<< HEAD
             if (this.selectedAsset != 'FIRO') return this.aggregatedElysiumBalances[this.selectedAsset].priv;
+            else if (this.coinControl) return this.coinControlSelectedAmount;
             else if (this.isPrivate) return this.availablePrivate;
             else return this.availablePublic;
         },
@@ -354,11 +350,6 @@
         ticker () {
             if (this.selectedAsset == 'FIRO') return 'FIRO';
             else return this.tokenData[this.selectedAsset].ticker;
-=======
-            if (this.coinControl) return this.coinControlSelectedAmount;
-            else if (this.isPrivate) return this.availablePrivate;
-            else return this.availablePublic;
->>>>>>> 345c1965
         },
 
         // This is the amount the user entered in satoshis.
@@ -378,11 +369,7 @@
 
         // We can begin the send if the fee has been shown and the form is valid.
         canBeginSend () {
-<<<<<<< HEAD
-            return this.isValidated && (this.selectedAsset != 'FIRO' || (this.transactionFee > 0 && !this.totalAmountExceedsBalance));
-=======
-            return this.isValidated && this.transactionFee > 0 && (this.available >= this.totalAmount);
->>>>>>> 345c1965
+            return this.isValidated && (this.selectedAsset != 'FIRO' || (this.transactionFee > 0 && this.available >= this.totalAmount));
         },
 
         isValidated () {
