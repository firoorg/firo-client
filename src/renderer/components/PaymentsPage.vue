<template>
    <section class="tx-page">
        <div class="window-height payment-page-window">
            <section
                v-scrollable
                class="payment-list-container"
            >
                <payments-list />
            </section>
            <section
                v-if="isShowingCustomInputs"
                class="overlay centered"
            >
                <custom-input-popup />
            </section>

<<<<<<< HEAD
=======
            <section
                v-if="openAddressBook != null && openAddressBook.open"
                class="overlay centered"
            >
                <address-book-popup />
            </section>

>>>>>>> f135495e
            <WarningWalletWithoutMnemonics v-if="apiStatus.data && !apiStatus.data.hasMnemonic && apiStatus.data.shouldShowWarning && showWarning" @close-mnemonic-warning="closeMnemonicWarning"/>
        </div>

        <section class="tx-page-sidebar">
            <router-view />
        </section>
    </section>
</template>


<script>
import { mapGetters } from 'vuex';
import PaymentsList from '@/components/PaymentsList';
import CustomInputPopup from '@/components/Overlay/CustomInputPopup';
<<<<<<< HEAD
=======
import AddressBookPopup from '@/components/Overlay/AddressBookPopup';
>>>>>>> f135495e
import WarningWalletWithoutMnemonics from './Mnemonics/WarningWalletWithoutMnemonics.vue';

export default {
    name: 'PaymentsPage',

    components: {
        PaymentsList,
        CustomInputPopup,
<<<<<<< HEAD
        WarningWalletWithoutMnemonics
=======
        WarningWalletWithoutMnemonics,
        AddressBookPopup
>>>>>>> f135495e
    },
    data() {
        return {
            data: ''
        }
    },
    mounted() {
        this.$on('close-mnemonic-warning', this.closeMnemonicWarning);
    },
    computed: {
        ...mapGetters({
            isShowingCustomInputs: 'ZcoinPayment/customInputs',
            hasApiStatus: 'ApiStatus/hasApiStatus',
            apiStatus: 'ApiStatus/apiStatus',
<<<<<<< HEAD
            showWarning: 'Settings/showWarning'
=======
            showWarning: 'Settings/showWarning',
            openAddressBook: 'App/openAddressBook'
>>>>>>> f135495e
        }),
    },

    methods: {
        async closeMnemonicWarning() {
            this.$store.commit('Settings/MNEMONIC_WARNING_SETTING', false);
        }
    }
}
</script>

<style lang="scss" scoped>
    .tx-page {
        display: grid;
        box-sizing: border-box;
        grid-template-columns: 1fr $detail-view--min-width;

        .scrollable {
            position: relative;
            z-index: 1;
            box-sizing: border-box;
            overflow: scroll;
            height: 100vh;
        }
    }

    .payment-list-container,
    .tx-page-sidebar {
        position: relative;
    }

    .payment-list-container {
        padding: emRhythm(5) emRhythm(4);
        box-sizing: border-box;
        height: 100%;
    }

    .tx-page-sidebar {
        background: $color--white;
    }
    .payment-page-window{
        position: relative
    }
</style><|MERGE_RESOLUTION|>--- conflicted
+++ resolved
@@ -14,8 +14,6 @@
                 <custom-input-popup />
             </section>
 
-<<<<<<< HEAD
-=======
             <section
                 v-if="openAddressBook != null && openAddressBook.open"
                 class="overlay centered"
@@ -23,7 +21,6 @@
                 <address-book-popup />
             </section>
 
->>>>>>> f135495e
             <WarningWalletWithoutMnemonics v-if="apiStatus.data && !apiStatus.data.hasMnemonic && apiStatus.data.shouldShowWarning && showWarning" @close-mnemonic-warning="closeMnemonicWarning"/>
         </div>
 
@@ -38,10 +35,7 @@
 import { mapGetters } from 'vuex';
 import PaymentsList from '@/components/PaymentsList';
 import CustomInputPopup from '@/components/Overlay/CustomInputPopup';
-<<<<<<< HEAD
-=======
 import AddressBookPopup from '@/components/Overlay/AddressBookPopup';
->>>>>>> f135495e
 import WarningWalletWithoutMnemonics from './Mnemonics/WarningWalletWithoutMnemonics.vue';
 
 export default {
@@ -50,12 +44,8 @@
     components: {
         PaymentsList,
         CustomInputPopup,
-<<<<<<< HEAD
-        WarningWalletWithoutMnemonics
-=======
         WarningWalletWithoutMnemonics,
         AddressBookPopup
->>>>>>> f135495e
     },
     data() {
         return {
@@ -70,12 +60,8 @@
             isShowingCustomInputs: 'ZcoinPayment/customInputs',
             hasApiStatus: 'ApiStatus/hasApiStatus',
             apiStatus: 'ApiStatus/apiStatus',
-<<<<<<< HEAD
-            showWarning: 'Settings/showWarning'
-=======
             showWarning: 'Settings/showWarning',
             openAddressBook: 'App/openAddressBook'
->>>>>>> f135495e
         }),
     },
 
